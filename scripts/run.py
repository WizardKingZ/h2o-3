#!/usr/bin/python

import sys
import os
import shutil
import signal
import time
import random
import getpass
import re
import subprocess
import ConfigParser
import requests
from requests import exceptions
import socket
import multiprocessing
import platform

__H2O_REST_API_VERSION__ = 3  # const for the version of the rest api

def is_rdemo(file_name):
    """
    Return True if file_name matches a regexp for an R demo.  False otherwise.
    """
    packaged_demos = ["h2o.anomaly.R", "h2o.deeplearning.R", "h2o.gbm.R", "h2o.glm.R", "h2o.glrm.R", "h2o.kmeans.R",
                      "h2o.naiveBayes.R", "h2o.prcomp.R", "h2o.randomForest.R"]
    if (file_name in packaged_demos): return True
    if (re.match("^rdemo.*\.[rR]$", file_name)): return True
    return False

def is_runit(file_name):
    """
    Return True if file_name matches a regexp for an R unit test.  False otherwise.
    """
    if (file_name == "h2o-runit.R"): return False
    if (re.match("^runit.*\.[rR]$", file_name)): return True
    return False

def is_rbooklet(file_name):
    """
    Return True if file_name matches a regexp for an R booklet.  False otherwise.
    """
    if (re.match("^rbooklet.*\.[rR]$", file_name)): return True
    return False

def is_pydemo(file_name):
    """
    Return True if file_name matches a regexp for a python demo.  False otherwise.
    """
    if re.match("^pydemo.*\.py$", file_name): return True
    return False

def is_ipython_notebook(file_name):
    """
    Return True if file_name matches a regexp for an ipython notebook.  False otherwise.
    """
    if (not re.match("^.*checkpoint\.ipynb$", file_name)) and re.match("^.*\.ipynb$", file_name): return True
    return False

def is_pyunit(file_name):
    """
    Return True if file_name matches a regexp for a python unit test.  False otherwise.
    """
    if re.match("^pyunit.*\.py$", file_name): return True
    return False

def is_pybooklet(file_name):
    """
    Return True if file_name matches a regexp for a python unit test.  False otherwise.
    """
    if re.match("^pybooklet.*\.py$", file_name): return True
    return False

def is_gradle_build_python_test(file_name):
    """
    Return True if file_name matches a regexp for on of the python test run during gradle build.  False otherwise.
    """
    return file_name in ["generate_rest_api_docs.py", "generate_java_bindings.py", "test_gbm_prostate.py",
                         "test_rest_api.py"]

def is_javascript_test_file(file_name):
    """
    Return True if file_name matches a regexp for a javascript test.  False otherwise.
    """
    if (re.match("^.*test.*\.js$", file_name)): return True
    return False


'''
function grab_java_message() will look through the java text output and try to extract the
java messages from Java side.
'''

def grab_java_message(node_list, curr_testname):
    """scan through the java output text and extract the java messages related to running
    test specified in curr_testname.
    Parameters
    ----------
    node_list :  list of H2O nodes
      List of H2o nodes associated with a H2OCloud that are performing the test specified in curr_testname.
    curr_testname : str
      Store the unit test name (can be R unit or Py unit) that has been completed and failed.
    :return: a string object that is either empty or the java messages that associated with the test in curr_testname.
     The java messages can usually be found in one of the java_*_0.out.txt
    """

    global g_java_start_text    # contains text that describe the start of a unit test.

    java_messages = ""
    startTest = False           # denote when the current test was found in the java_*_0.out.txt file

    # grab each java file and try to grab the java messages associated with curr_testname
    for each_node in node_list:
        java_filename = each_node.output_file_name  # find the java_*_0.out.txt file

        if os.path.isfile(java_filename):
            java_file = open(java_filename,'r')
            for each_line in java_file:
                if (g_java_start_text in each_line):
                    startStr,found,endStr = each_line.partition(g_java_start_text)

                    if len(found) > 0:   # a new test is being started.
                        current_testname = endStr.strip()   # grab the test name and check if it is curr_testname
                        if (current_testname == curr_testname): # found the line starting with current test.  Grab everything now
                            startTest = True    # found text in java_*_0.out.txt that describe curr_testname

                            # add header to make JAVA messages visible.
                            java_messages += "\n\n**********************************************************\n"
                            java_messages += "**********************************************************\n"
                            java_messages += "JAVA Messages\n"
                            java_messages += "**********************************************************\n"
                            java_messages += "**********************************************************\n\n"


                        else:   # found a differnt test than our curr_testname.  We are done!
                            if startTest:   # in the middle of curr_testname but found a new test starting, can quit now.
                                break

                # store java message associated with curr_testname into java_messages
                if startTest:
                    java_messages += each_line

            java_file.close()   # finished finding java messages

        if startTest:       # found java message associate with our test already. No need to continue the loop.
            break

    return java_messages    # java messages associated with curr_testname




class H2OUseCloudNode:
    """
    A class representing one node in an H2O cloud which was specified by the user.
    Don't try to build or tear down this kind of node.

    use_ip: The given ip of the cloud.
    use_port: The given port of the cloud.
    """

    def __init__(self, use_ip, use_port):
        self.use_ip = use_ip
        self.use_port = use_port

    def start(self):
        pass

    def stop(self):
        pass

    def terminate(self):
        pass

    def get_ip(self):
        return self.use_ip

    def get_port(self):
        return self.use_port


class H2OUseCloud:
    """
    A class representing an H2O clouds which was specified by the user.
    Don't try to build or tear down this kind of cloud.
    """

    def __init__(self, cloud_num, use_ip, use_port):
        self.cloud_num = cloud_num
        self.use_ip = use_ip
        self.use_port = use_port

        self.nodes = []
        node = H2OUseCloudNode(self.use_ip, self.use_port)
        self.nodes.append(node)

    def start(self):
        pass

    def wait_for_cloud_to_be_up(self):
        pass

    def stop(self):
        pass

    def terminate(self):
        pass

    def get_ip(self):
        node = self.nodes[0]
        return node.get_ip()

    def get_port(self):
        node = self.nodes[0]
        return node.get_port()


class H2OCloudNode:
    """
    A class representing one node in an H2O cloud.
    Note that the base_port is only a request for H2O.
    H2O may choose to ignore our request and pick any port it likes.
    So we have to scrape the real port number from stdout as part of cloud startup.

    port: The actual port chosen at run time.
    pid: The process id of the node.
    output_file_name: Where stdout and stderr go.  They are merged.
    child: subprocess.Popen object.
    terminated: Only from a signal.  Not normal shutdown.
    """

    def __init__(self, is_client, cloud_num, nodes_per_cloud, node_num, cloud_name, h2o_jar, ip, base_port,
                 xmx, output_dir):
        """
        Create a node in a cloud.

        @param is_client: Whether this node is an H2O client node (vs a worker node) or not.
        @param cloud_num: Dense 0-based cloud index number.
        @param nodes_per_cloud: How many H2O java instances are in a cloud.  Clouds are symmetric.
        @param node_num: This node's dense 0-based node index number.
        @param cloud_name: The H2O -name command-line argument.
        @param h2o_jar: Path to H2O jar file.
        @param base_port: The starting port number we are trying to get our nodes to listen on.
        @param xmx: Java memory parameter.
        @param output_dir: The directory where we can create an output file for this process.
        @return: The node object.
        """
        self.is_client = is_client
        self.cloud_num = cloud_num
        self.nodes_per_cloud = nodes_per_cloud
        self.node_num = node_num
        self.cloud_name = cloud_name
        self.h2o_jar = h2o_jar
        self.ip = ip
        self.base_port = base_port
        self.xmx = xmx
        self.output_dir = output_dir

        self.port = -1
        self.pid = -1
        self.output_file_name = ""
        self.child = None
        self.terminated = False

        # Choose my base port number here.  All math is done here.  Every node has the same
        # base_port and calculates it's own my_base_port.
        ports_per_node = 2
        self.my_base_port = \
            self.base_port + \
            (self.cloud_num * self.nodes_per_cloud * ports_per_node) + \
            (self.node_num * ports_per_node)

    def start(self):
        """
        Start one node of H2O.
        (Stash away the self.child and self.pid internally here.)

        @return: none
        """

        # there is no hdfs currently in ec2, except s3n/hdfs
        # the core-site.xml provides s3n info
        # it's possible that we can just always hardware the hdfs version
        # to match the cdh3 cluster we're hard-wiring tests to
        # i.e. it won't make s3n/s3 break on ec2

        if (self.is_client):
            main_class = "water.H2OClientApp"
        else:
            main_class = "water.H2OApp"

        if "JAVA_HOME" in os.environ:
            java = os.environ["JAVA_HOME"] + "/bin/java"
        else:
            java = "java"
        cmd = [java,
               # "-agentlib:jdwp=transport=dt_socket,server=y,suspend=n,address=5005",
               "-Xmx" + self.xmx,
               "-ea",
               "-cp", self.h2o_jar,
               main_class,
               "-name", self.cloud_name,
               "-baseport", str(self.my_base_port),
               "-ga_opt_out"]


        # If the jacoco flag was included, then modify cmd to generate coverage
        # data using the jacoco agent
        if g_jacoco_include:
            root_dir = os.path.abspath(os.path.join(os.path.dirname(__file__),".."))
            agent_dir = os.path.join(root_dir,"jacoco","jacocoagent.jar")
            jresults_dir = os.path.join(self.output_dir,"jacoco")
            if not os.path.exists(jresults_dir):
                os.mkdir(jresults_dir)
<<<<<<< HEAD
            jresults_dir += "{cloud}_{node}".format(cloud = self.cloud_num, node = self.node_num)
            jacoco = "-javaagent:" + agent_dir + "=destfile=" + \
                     os.path.join(jresults_dir,"{cloud}_{node}.exec".format(cloud=self.cloud_num,
                                                                            node=self.node_num)) + \
                     ",includes={inc},excludes={ex}:jsr166y".format(inc=g_jacoco_options[0].replace(',',':'),
                                                                    ex=g_jacoco_options[1].replace(',',':'))
=======
            jresults_dir = os.path.join(jresults_dir, "{cloud}_{node}".format(cloud = self.cloud_num, node = self.node_num))
            jacoco = "-javaagent:" + agent_dir + "=destfile=" + \
                     os.path.join(jresults_dir,"{cloud}_{node}.exec".format(cloud=self.cloud_num,
                                                                            node=self.node_num))
            if g_jacoco_options[0]:
                jacoco += ",includes={inc}".format(inc=g_jacoco_options[0].replace(',',':'))
            if g_jacoco_options[1]:
                jacoco += ",excludes={ex}".format(ex=g_jacoco_options[1].replace(',',':'))

>>>>>>> e5de4818
            cmd = cmd[:1] + [jacoco] + cmd[1:]


        # Add S3N credentials to cmd if they exist.
        # ec2_hdfs_config_file_name = os.path.expanduser("~/.ec2/core-site.xml")
        # if (os.path.exists(ec2_hdfs_config_file_name)):
        #     cmd.append("-hdfs_config")
        #     cmd.append(ec2_hdfs_config_file_name)

        self.output_file_name = \
            os.path.join(self.output_dir, "java_" + str(self.cloud_num) + "_" + str(self.node_num) + ".out.txt")
        f = open(self.output_file_name, "w")

        if g_convenient:
            cwd = os.getcwd()
            here = os.path.abspath(os.path.dirname(__file__))
            there = os.path.abspath(os.path.join(here, ".."))
            os.chdir(there)
            self.child = subprocess.Popen(args=cmd,
                                          stdout=f,
                                          stderr=subprocess.STDOUT,
                                          cwd=there)
            os.chdir(cwd)
        else:
            self.child = subprocess.Popen(args=cmd,
                                          stdout=f,
                                          stderr=subprocess.STDOUT,
                                          cwd=self.output_dir)

        self.pid = self.child.pid
        print("+ CMD: " + ' '.join(cmd))

    def scrape_port_from_stdout(self):
        """
        Look at the stdout log and figure out which port the JVM chose.
        Write this to self.port.
        This call is blocking.
        Exit if this fails.

        @return: none
        """
        retries = 30
        while (retries > 0):
            if (self.terminated):
                return
            f = open(self.output_file_name, "r")
            s = f.readline()
            while (len(s) > 0):
                if (self.terminated):
                    return
                match_groups = re.search(r"Listening for HTTP and REST traffic on http.*://(\S+):(\d+)", s)
                if (match_groups is not None):
                    port = match_groups.group(2)
                    if (port is not None):
                        self.port = port
                        f.close()
                        print("H2O Cloud {} Node {} started with output file {}".format(self.cloud_num,
                                                                                        self.node_num,
                                                                                        self.output_file_name))
                        return

                s = f.readline()

            f.close()
            retries -= 1
            if (self.terminated):
                return
            time.sleep(1)

        print("")
        print("ERROR: Too many retries starting cloud.")
        print("")
        sys.exit(1)

    def scrape_cloudsize_from_stdout(self, nodes_per_cloud):
        """
        Look at the stdout log and wait until the cloud of proper size is formed.
        This call is blocking.
        Exit if this fails.

        @return: none
        """
        retries = 60
        while (retries > 0):
            if (self.terminated):
                return
            f = open(self.output_file_name, "r")
            s = f.readline()
            while (len(s) > 0):
                if (self.terminated):
                    return
                match_groups = re.search(r"Cloud of size (\d+) formed", s)
                if (match_groups is not None):
                    size = match_groups.group(1)
                    if (size is not None):
                        size = int(size)
                        if (size == nodes_per_cloud):
                            f.close()
                            return

                s = f.readline()

            f.close()
            retries -= 1
            if (self.terminated):
                return
            time.sleep(1)

        print("")
        print("ERROR: Too many retries starting cloud.")
        print("")
        sys.exit(1)

    def stop(self):
        """
        Normal node shutdown.
        Ignore failures for now.

        @return: none
        """
        if (self.pid > 0):
            print("Killing JVM with PID {}".format(self.pid))
            try:
                self.child.terminate()
                self.child.wait()
            except OSError:
                pass
            self.pid = -1

    def terminate(self):
        """
        Terminate a running node.  (Due to a signal.)

        @return: none
        """
        self.terminated = True
        self.stop()

    def get_ip(self):
        """ Return the ip address this node is really listening on. """
        return self.ip

    def get_port(self):
        """ Return the port this node is really listening on. """
        return self.port

    def __str__(self):
        s = ""
        s += "    node {}\n".format(self.node_num)
        s += "        xmx:          {}\n".format(self.xmx)
        s += "        my_base_port: {}\n".format(self.my_base_port)
        s += "        port:         {}\n".format(self.port)
        s += "        pid:          {}\n".format(self.pid)
        return s


class H2OCloud:
    """
    A class representing one of the H2O clouds.
    """

    def __init__(self, cloud_num, use_client, nodes_per_cloud, h2o_jar, base_port, xmx, output_dir):
        """
        Create a cloud.
        See node definition above for argument descriptions.

        @return: The cloud object.
        """
        self.use_client = use_client
        self.cloud_num = cloud_num
        self.nodes_per_cloud = nodes_per_cloud
        self.h2o_jar = h2o_jar
        self.base_port = base_port
        self.xmx = xmx
        self.output_dir = output_dir

        # Randomly choose a seven digit cloud number.
        n = random.randint(1000000, 9999999)
        user = getpass.getuser()
        user = ''.join(user.split())

        self.cloud_name = "H2O_runit_{}_{}".format(user, n)
        self.nodes = []
        self.client_nodes = []
        self.jobs_run = 0

        if (use_client):
            actual_nodes_per_cloud = self.nodes_per_cloud + 1
        else:
            actual_nodes_per_cloud = self.nodes_per_cloud

        for node_num in range(actual_nodes_per_cloud):
            is_client = False
            if (use_client):
                if (node_num == (actual_nodes_per_cloud - 1)):
                    is_client = True
            node = H2OCloudNode(is_client,
                                self.cloud_num, actual_nodes_per_cloud, node_num,
                                self.cloud_name,
                                self.h2o_jar,
                                "127.0.0.1", self.base_port,
                                self.xmx, self.output_dir)
            if (is_client):
                self.client_nodes.append(node)
            else:
                self.nodes.append(node)

    def start(self):
        """
        Start H2O cloud.
        The cloud is not up until wait_for_cloud_to_be_up() is called and returns.

        @return: none
        """
        for node in self.nodes:
            node.start()

        for node in self.client_nodes:
            node.start()

    def wait_for_cloud_to_be_up(self):
        """
        Blocking call ensuring the cloud is available.

        @return: none
        """
        self._scrape_port_from_stdout()
        self._scrape_cloudsize_from_stdout()

    def stop(self):
        """
        Normal cloud shutdown.

        @return: none
        """
        for node in self.nodes:
            node.stop()

        for node in self.client_nodes:
            node.stop()

    def terminate(self):
        """
        Terminate a running cloud.  (Due to a signal.)

        @return: none
        """
        for node in self.client_nodes:
            node.terminate()

        for node in self.nodes:
            node.terminate()

    def get_ip(self):
        """ Return an ip to use to talk to this cloud. """
        if (len(self.client_nodes) > 0):
            node = self.client_nodes[0]
        else:
            node = self.nodes[0]
        return node.get_ip()

    def get_port(self):
        """ Return a port to use to talk to this cloud. """
        if (len(self.client_nodes) > 0):
            node = self.client_nodes[0]
        else:
            node = self.nodes[0]
        return node.get_port()

    def _scrape_port_from_stdout(self):
        for node in self.nodes:
            node.scrape_port_from_stdout()
        for node in self.client_nodes:
            node.scrape_port_from_stdout()

    def _scrape_cloudsize_from_stdout(self):
        for node in self.nodes:
            node.scrape_cloudsize_from_stdout(self.nodes_per_cloud)
        for node in self.client_nodes:
            node.scrape_cloudsize_from_stdout(self.nodes_per_cloud)

    def __str__(self):
        s = ""
        s += "cloud {}\n".format(self.cloud_num)
        s += "    name:     {}\n".format(self.cloud_name)
        s += "    jobs_run: {}\n".format(self.jobs_run)
        for node in self.nodes:
            s += str(node)
        for node in self.client_nodes:
            s += str(node)
        return s


class Test:
    """
    A class representing one Test.

    cancelled: Don't start this test.
    terminated: Test killed due to signal.
    returncode: Exit code of child.
    pid: Process id of the test.
    ip: IP of cloud to run test.
    port: Port of cloud to run test.
    child: subprocess.Popen object.
    """

    @staticmethod
    def test_did_not_complete():
        """
        returncode marker to know if the test ran or not.
        """
        return -9999999

    def __init__(self, test_dir, test_short_dir, test_name, output_dir, hadoop_namenode, on_hadoop):
        """
        Create a Test.

        @param test_dir: Full absolute path to the test directory.
        @param test_short_dir: Path from h2o/R/tests to the test directory.
        @param test_name: Test filename with the directory removed.
        @param output_dir: The directory where we can create an output file for this process.
        @return: The test object.
        """
        self.test_dir = test_dir
        self.test_short_dir = test_short_dir
        self.test_name = test_name
        self.output_dir = output_dir
        self.output_file_name = ""
        self.hadoop_namenode = hadoop_namenode
        self.on_hadoop = on_hadoop

        self.cancelled = False
        self.terminated = False
        self.returncode = Test.test_did_not_complete()
        self.start_seconds = -1
        self.pid = -1
        self.ip = None
        self.port = -1
        self.child = None

    def start(self, ip, port):
        """
        Start the test in a non-blocking fashion.

        @param ip: IP address of cloud to run on.
        @param port: Port of cloud to run on.
        @return: none
        """

        if (self.cancelled or self.terminated):
            return

        self.start_seconds = time.time()
        self.ip = ip
        self.port = port

        if   (is_rdemo(self.test_name) or is_runit(self.test_name) or is_rbooklet(self.test_name)):
            cmd = self._rtest_cmd(self.test_name, self.ip, self.port, self.on_hadoop, self.hadoop_namenode)
        elif (is_ipython_notebook(self.test_name) or is_pydemo(self.test_name) or is_pyunit(self.test_name) or
                  is_pybooklet(self.test_name)):
            cmd = self._pytest_cmd(self.test_name, self.ip, self.port, self.on_hadoop, self.hadoop_namenode)
        elif (is_gradle_build_python_test(self.test_name)):
            cmd = ["python", self.test_name, "--usecloud", self.ip + ":" + str(self.port)]
        elif (is_javascript_test_file(self.test_name)): cmd = self._javascript_cmd(self.test_name, self.ip, self.port)
        else:
            print("")
            print("ERROR: Test runner failure with test: " + self.test_name)
            print("")
            sys.exit(1)

        test_short_dir_with_no_slashes = re.sub(r'[\\/]', "_", self.test_short_dir)
        if (len(test_short_dir_with_no_slashes) > 0): test_short_dir_with_no_slashes += "_"
        self.output_file_name = \
            os.path.join(self.output_dir, test_short_dir_with_no_slashes + self.test_name + ".out.txt")
        f = open(self.output_file_name, "w")
        self.child = subprocess.Popen(args=cmd, stdout=f, stderr=subprocess.STDOUT, cwd=self.test_dir)
        self.pid = self.child.pid

    def is_completed(self):
        """
        Check if test has completed.

        This has side effects and MUST be called for the normal test queueing to work.
        Specifically, child.poll().

        @return: True if the test completed, False otherwise.
        """
        child = self.child
        if (child is None):
            return False
        child.poll()
        if (child.returncode is None):
            return False
        self.pid = -1
        self.returncode = child.returncode
        return True

    def cancel(self):
        """
        Mark this test as cancelled so it never tries to start.

        @return: none
        """
        if (self.pid <= 0):
            self.cancelled = True

    def terminate_if_started(self):
        """
        Terminate a running test.  (Due to a signal.)

        @return: none
        """
        if (self.pid > 0):
            self.terminate()

    def terminate(self):
        """
        Terminate a running test.  (Due to a signal.)

        @return: none
        """
        self.terminated = True
        if (self.pid > 0):
            print("Killing Test {} with PID {}".format(os.path.join(self.test_short_dir, self.test_name), self.pid))
            try:
                self.child.terminate()
            except OSError:
                pass
        self.pid = -1

    def get_test_dir_file_name(self):
        """
        @return: The full absolute path of this test.
        """
        return os.path.join(self.test_dir, self.test_name)

    def get_test_name(self):
        """
        @return: The file name (no directory) of this test.
        """
        return self.test_name

    def get_seed_used(self):
        """
        @return: The seed used by this test.
        """
        return self._scrape_output_for_seed()

    def get_ip(self):
        """
        @return: IP of the cloud where this test ran.
        """
        return self.ip

    def get_port(self):
        """
        @return: Integer port number of the cloud where this test ran.
        """
        return int(self.port)

    def get_passed(self):
        """
        @return: True if the test passed, False otherwise.
        """
        return (self.returncode == 0)

    def get_skipped(self):
        """
        @return: True if the test skipped, False otherwise.
        """
        return (self.returncode == 42)

    def get_nopass(self, nopass):
        """
        Some tests are known not to fail and even if they don't pass we don't want
        to fail the overall regression PASS/FAIL status.

        @return: True if the test has been marked as NOPASS, False otherwise.
        """
        a = re.compile("NOPASS")
        return a.search(self.test_name) and not nopass

    def get_nofeature(self, nopass):
        """
        Some tests are known not to fail and even if they don't pass we don't want
        to fail the overall regression PASS/FAIL status.

        @return: True if the test has been marked as NOFEATURE, False otherwise.
        """
        a = re.compile("NOFEATURE")
        return a.search(self.test_name) and not nopass

    def get_h2o_internal(self):
        """
        Some tests are only run on h2o internal network.

        @return: True if the test has been marked as INTERNAL, False otherwise.
        """
        a = re.compile("INTERNAL")
        return a.search(self.test_name)

    def get_completed(self):
        """
        @return: True if the test completed (pass or fail), False otherwise.
        """
        return (self.returncode > Test.test_did_not_complete())

    def get_terminated(self):
        """
        For a test to be terminated it must have started and had a PID.

        @return: True if the test was terminated, False otherwise.
        """
        return self.terminated

    def get_output_dir_file_name(self):
        """
        @return: Full path to the output file which you can paste to a terminal window.
        """
        return (os.path.join(self.output_dir, self.output_file_name))

    def _rtest_cmd(self, test_name, ip, port, on_hadoop, hadoop_namenode):
        if is_runit(test_name): r_test_driver = test_name
        else: r_test_driver = g_r_test_setup
        cmd = ["R", "-f", r_test_driver, "--args", "--usecloud", ip + ":" + str(port), "--resultsDir", g_output_dir,
               "--testName", test_name]

        if is_runit(test_name):
            if on_hadoop:         cmd = cmd + ["--onHadoop"]
            if hadoop_namenode:   cmd = cmd + ["--hadoopNamenode", hadoop_namenode]
            cmd = cmd + ["--rUnit"]
        elif is_rdemo(test_name): cmd = cmd + ["--rDemo"]
        else:                     cmd = cmd + ["--rBooklet"]
        return cmd

    def _pytest_cmd(self, test_name, ip, port, on_hadoop, hadoop_namenode):
      if g_pycoverage:
        pyver = "coverage" if g_py3 else "coverage-3.5"
        cmd = [pyver,"run", "-a", g_py_test_setup, "--usecloud", ip + ":" + str(port), "--resultsDir", g_output_dir,
               "--testName", test_name]
      else:
        pyver = "python3.5" if g_py3 else "python"
        cmd = [pyver, g_py_test_setup, "--usecloud", ip + ":" + str(port), "--resultsDir", g_output_dir,
               "--testName", test_name]
      if is_pyunit(test_name):
          if on_hadoop:         cmd = cmd + ["--onHadoop"]
          if hadoop_namenode:   cmd = cmd + ["--hadoopNamenode", hadoop_namenode]
          cmd = cmd + ["--pyUnit"]
      elif is_ipython_notebook(test_name): cmd = cmd + ["--ipynb"]
      elif is_pydemo(test_name):           cmd = cmd + ["--pyDemo"]
      else:                                cmd = cmd + ["--pyBooklet"]
      if g_jacoco_include: cmd = cmd + ["--forceConnect"] # When using JaCoCo we don't want the test to return an error
                                                        # if a cloud reports as unhealthy
      return cmd

    def _javascript_cmd(self, test_name, ip, port):
        return ["phantomjs", test_name, "--host", ip + ":" + str(port), "--timeout", str(g_phantomjs_to), "--packs",
               g_phantomjs_packs]

    def _scrape_output_for_seed(self):
        """
        @return: The seed scraped from the output file.
        """
        res = ""
        with open(self.get_output_dir_file_name(), "r") as f:
            for line in f:
                if "SEED used" in line:
                    line = line.strip().split(' ')
                    res = line[-1]
                    break
        return res

    def __str__(self):
        s = ""
        s += "Test: {}/{}\n".format(self.test_dir, self.test_name)
        return s


class TestRunner:
    """
    A class for running tests.

    The tests list contains an object for every test.
    The tests_not_started list acts as a job queue.
    The tests_running list is polled for jobs that have finished.
    """

    def __init__(self,
                 test_root_dir,
                 use_cloud, use_cloud2, use_client, cloud_config, use_ip, use_port,
                 num_clouds, nodes_per_cloud, h2o_jar, base_port, xmx, output_dir,
                 failed_output_dir, path_to_tar, path_to_whl, produce_unit_reports,
                 testreport_dir, r_pkg_ver_chk, hadoop_namenode, on_hadoop, perf):
        """
        Create a runner.

        @param test_root_dir: h2o/R/tests directory.
        @param use_cloud: Use this one user-specified cloud.  Overrides num_clouds.
        @param use_cloud2: Use the cloud_config to define the list of H2O clouds.
        @param cloud_config: (if use_cloud2) the config file listing the H2O clouds.
        @param use_ip: (if use_cloud) IP of one cloud to use.
        @param use_port: (if use_cloud) Port of one cloud to use.
        @param num_clouds: Number of H2O clouds to start.
        @param nodes_per_cloud: Number of H2O nodes to start per cloud.
        @param h2o_jar: Path to H2O jar file to run.
        @param base_port: Base H2O port (e.g. 54321) to start choosing from.
        @param xmx: Java -Xmx parameter.
        @param output_dir: Directory for output files.
        @param failed_output_dir: Directory to copy failed test output.
        @param path_to_tar: path to h2o R package.
        @param path_to_whl: NA
        @param produce_unit_reports: if true then runner produce xUnit test reports for Jenkins
        @param testreport_dir: directory to put xUnit test reports for Jenkins (should follow build system conventions)
        @param r_pkg_ver_chk: check R packages/versions
        @param hadoop_namenode
        @param on_hadoop
        @param perf
        @return: The runner object.
        """
        self.test_root_dir = test_root_dir

        self.use_cloud = use_cloud
        self.use_cloud2 = use_cloud2
        self.use_client = use_client

        # Valid if use_cloud is True
        self.use_ip = use_ip
        self.use_port = use_port

        # Valid if use_cloud is False
        self.num_clouds = num_clouds
        self.nodes_per_cloud = nodes_per_cloud
        self.h2o_jar = h2o_jar
        self.base_port = base_port
        self.output_dir = output_dir
        self.failed_output_dir = failed_output_dir
        self.produce_unit_reports = produce_unit_reports
        self.testreport_dir = testreport_dir

        self.start_seconds = time.time()
        self.terminated = False
        self.clouds = []
        self.suspicious_clouds = []
        self.bad_clouds = []
        self.tests = []
        self.tests_not_started = []
        self.tests_running = []
        self.regression_passed = False
        self._create_output_dir()
        self._create_failed_output_dir()
        if produce_unit_reports:
            self._create_testreport_dir()
        self.nopass_counter = 0
        self.nofeature_counter = 0
        self.h2o_internal_counter = 0
        self.path_to_tar = path_to_tar
        self.path_to_whl = path_to_whl
        self.r_pkg_ver_chk = r_pkg_ver_chk
        self.hadoop_namenode = hadoop_namenode
        self.on_hadoop = on_hadoop
        self.perf = perf
        self.perf_file = None
        self.exclude_list = []

        if (use_cloud):
            node_num = 0
            cloud = H2OUseCloud(node_num, use_ip, use_port)
            self.clouds.append(cloud)
        elif (use_cloud2):
            clouds = TestRunner.read_config(cloud_config)
            node_num = 0
            for c in clouds:
                cloud = H2OUseCloud(node_num, c[0], c[1])
                self.clouds.append(cloud)
                node_num += 1
        else:
            for i in range(self.num_clouds):
                cloud = H2OCloud(i, self.use_client, self.nodes_per_cloud, h2o_jar, self.base_port, xmx,
                                 self.output_dir)
                self.clouds.append(cloud)

    @staticmethod
    def find_test(test_to_run):
        """
        Be nice and try to help find the test if possible.
        If the test is actually found without looking, then just use it.
        Otherwise, search from the script's down directory down.
        """
        if (os.path.exists(test_to_run)):
            abspath_test = os.path.abspath(test_to_run)
            return abspath_test

        for d, subdirs, files in os.walk(os.getcwd()):
            for f in files:
                if (f == test_to_run):
                    return os.path.join(d, f)

        # Not found, return the file, which will result in an error downstream when it can't be found.
        print("")
        print("ERROR: Test does not exist: " + test_to_run)
        print("")
        sys.exit(1)

    @staticmethod
    def read_config(config_file):
        clouds = []  # a list of lists. Inner lists have [node_num, ip, port]
        cfg = ConfigParser.RawConfigParser()
        cfg.read(config_file)
        for s in cfg.sections():
            items = cfg.items(s)
            cloud = [items[0][1], int(items[1][1])]
            clouds.append(cloud)
        return clouds

    def read_test_list_file(self, test_list_file):
        """
        Read in a test list file line by line.  Each line in the file is a test
        to add to the test run.

        @param test_list_file: Filesystem path to a file with a list of tests to run.
        @return: none
        """
        try:
            f = open(test_list_file, "r")
            s = f.readline()
            while (len(s) != 0):
                stripped = s.strip()
                if (len(stripped) == 0):
                    s = f.readline()
                    continue
                if (stripped.startswith("#")):
                    s = f.readline()
                    continue
                found_stripped = TestRunner.find_test(stripped)
                self.add_test(found_stripped)
                s = f.readline()
            f.close()
        except IOError as e:
            print("")
            print("ERROR: Failure reading test list: " + test_list_file)
            print("       (errno {0}): {1}".format(e.errno, e.strerror))
            print("")
            sys.exit(1)

    def read_exclude_list_file(self, exclude_list_file):
        """
        Read in a file of excluded tests line by line.  Each line in the file is a test
        to NOT add to the test run.

        @param exclude_list_file: Filesystem path to a file with a list of tests to NOT run.
        @return: none
        """
        try:
            f = open(exclude_list_file, "r")
            s = f.readline()
            while (len(s) != 0):
                stripped = s.strip()
                if (len(stripped) == 0):
                    s = f.readline()
                    continue
                if (stripped.startswith("#")):
                    s = f.readline()
                    continue
                self.exclude_list.append(stripped)
                s = f.readline()
            f.close()
        except IOError as e:
            print("")
            print("ERROR: Failure reading exclude list: " + exclude_list_file)
            print("       (errno {0}): {1}".format(e.errno, e.strerror))
            print("")
            sys.exit(1)

    def build_test_list(self, test_group, run_small, run_medium, run_large, run_xlarge, nopass, nointernal):
        """
        Recursively find the list of tests to run and store them in the object.
        Fills in self.tests and self.tests_not_started.

        @param test_group: Name of the test group of tests to run.
        @return:  none
        """
        if (self.terminated):
            return

        for root, dirs, files in os.walk(self.test_root_dir):
            if (root.endswith("Util")):
                continue

            # http://stackoverflow.com/questions/18282370/os-walk-iterates-in-what-order
            # os.walk() yields in each step what it will do in the next steps. 
            # You can in each step influence the order of the next steps by sorting the 
            # lists the way you want them. Quoting the 2.7 manual:

            # When topdown is True, the caller can modify the dirnames list in-place 
            # (perhaps using del or slice assignment), and walk() will only recurse into the 
            # subdirectories whose names remain in dirnames; this can be used to prune the search, 
            # impose a specific order of visiting

            # So sorting the dirNames will influence the order in which they will be visited:
            # do an inplace sort of dirs. Could do an inplace sort of files too, but sorted() is fine next.
            dirs.sort()

            # always do same order, for determinism when run on different machines
            for f in sorted(files):
                # Figure out if the current file under consideration is a test.
                is_test = False
                if (is_rdemo(f)):
                    is_test = True
                if (is_runit(f)):
                    is_test = True
                if (is_rbooklet(f)):
                    is_test = True
                if (is_ipython_notebook(f)):
                    is_test = True
                if (is_pydemo(f)):
                    is_test = True
                if (is_pyunit(f)):
                    is_test = True
                if (is_pybooklet(f)):
                    is_test = True
                if (is_gradle_build_python_test(f)):
                    is_test = True
                if (not is_test):
                    continue

                is_small = False
                is_medium = False
                is_large = False
                is_xlarge = False
                is_nopass = False
                is_nofeature = False
                is_h2o_internal = False

                if "xlarge" in f:
                    is_xlarge = True
                elif "medium" in f:
                    is_medium = True
                elif "large" in f:
                    is_large = True
                else:
                    is_small = True

                if "NOPASS" in f:
                    is_nopass = True
                if "NOFEATURE" in f:
                    is_nofeature = True
                if "INTERNAL" in f:
                    is_h2o_internal = True

                if is_small and not run_small:
                    continue
                if is_medium and not run_medium:
                    continue
                if is_large and not run_large:
                    continue
                if is_xlarge and not run_xlarge:
                    continue

                if is_nopass and not nopass:
                    # skip all NOPASS tests for regular runs but still count the number of NOPASS tests
                    self.nopass_counter += 1
                    continue
                if is_nofeature and not nopass:
                    # skip all NOFEATURE tests for regular runs but still count the number of NOFEATURE tests
                    self.nofeature_counter += 1
                    continue
                if nopass and not is_nopass and not is_nofeature:
                    # if g_nopass flag is set, then ONLY run the NOPASS and NOFEATURE tests (skip all other tests)
                    continue

                if test_group is not None:
                    test_short_dir = self._calc_test_short_dir(os.path.join(root, f))
                    if (test_group.lower() not in test_short_dir) and test_group.lower() not in f:
                        continue

                if is_h2o_internal:
                    # count all applicable INTERNAL tests
                    if nointernal: continue
                    self.h2o_internal_counter += 1
                self.add_test(os.path.join(root, f))

    def add_test(self, test_path):
        """
        Add one test to the list of tests to run.

        @param test_path: File system path to the test.
        @return: none
        """
        abs_test_path = os.path.abspath(test_path)
        abs_test_dir = os.path.dirname(abs_test_path)
        test_file = os.path.basename(abs_test_path)

        if (not os.path.exists(abs_test_path)):
            print("")
            print("ERROR: Test does not exist: " + abs_test_path)
            print("")
            sys.exit(1)

        test_short_dir = self._calc_test_short_dir(test_path)

        test = Test(abs_test_dir, test_short_dir, test_file, self.output_dir, self.hadoop_namenode, self.on_hadoop)
        if (test_path.split('/')[-1] in self.exclude_list):
            print("INFO: Skipping {0} because it was placed on the exclude list.".format(test_path))
        else:
            self.tests.append(test)
            self.tests_not_started.append(test)

    def start_clouds(self):
        """
        Start all H2O clouds.

        @return: none
        """
        if (self.terminated):
            return

        if (self.use_cloud):
            return

        print("")
        print("Starting clouds...")
        print("")

        for cloud in self.clouds:
            if (self.terminated):
                return
            cloud.start()

        print("")
        print("Waiting for H2O nodes to come up...")
        print("")

        for cloud in self.clouds:
            if (self.terminated):
                return
            cloud.wait_for_cloud_to_be_up()

    def run_tests(self, nopass):
        """
        Run all tests.

        @return: none
        """
        if (self.terminated):
            return

        if (self.perf): self.perf_file = os.path.join(self.output_dir, "perf.csv")

        if self.on_hadoop and self.hadoop_namenode == None:
            print("")
            print("ERROR: Must specify --hadoopNamenode when using --onHadoop option.")
            print("")
            sys.exit(1)

        if self.r_pkg_ver_chk == True: self._r_pkg_ver_chk()

        elif self.path_to_tar is not None: self._install_h2o_r_pkg(self.path_to_tar)

        elif self.path_to_whl is not None: self._install_h2o_py_whl(self.path_to_whl)

        num_tests = len(self.tests)
        num_nodes = self.num_clouds * self.nodes_per_cloud
        self._log("")
        if (self.use_client):
            client_message = " (+ client mode)"
        else:
            client_message = ""
        if (self.use_cloud):
            self._log("Starting {} tests...".format(num_tests))
        elif (self.use_cloud2):
            self._log("Starting {} tests on {} clouds...".format(num_tests, len(self.clouds)))
        else:
            self._log("Starting {} tests on {} clouds with {} total H2O worker nodes{}...".format(num_tests,
                                                                                                  self.num_clouds,
                                                                                                  num_nodes,
                                                                                                  client_message))
        self._log("")

        # Start the first n tests, where n is the lesser of the total number of tests and the total number of clouds.
        start_count = min(len(self.tests_not_started), len(self.clouds), 30)
        if (g_use_cloud2):
            start_count = min(start_count, 75)  # only open up 30 processes locally
        for i in range(start_count):
            cloud = self.clouds[i]
            ip = cloud.get_ip()
            port = cloud.get_port()
            self._start_next_test_on_ip_port(ip, port)

        # As each test finishes, send a new one to the cloud that just freed up.
        while (len(self.tests_not_started) > 0):
            if (self.terminated):
                return
            cld = self._wait_for_available_cloud(nopass)
            # Check if no cloud was found
            if cld is None:
                self._log('NO GOOD CLOUDS REMAINING...')
                self.terminate()
            available_ip, available_port = cld
            if (self.terminated):
                return
            if self._h2o_exists_and_healthy(available_ip, available_port):
                self._start_next_test_on_ip_port(available_ip, available_port)

        # Wait for remaining running tests to complete.
        while (len(self.tests_running) > 0):
            if (self.terminated):
                return
            completed_test = self._wait_for_one_test_to_complete()
            if (self.terminated):
                return
            self._report_test_result(completed_test, nopass)

    def check_clouds(self):
        """
        for all clouds, check if connection to h2o exists, and that h2o is healthy.
        """
        time.sleep(3)
        print("Checking cloud health...")
        for c in self.clouds:
            self._h2o_exists_and_healthy(c.get_ip(), c.get_port())
            print("Node {} healthy.").format(c)

    def stop_clouds(self):
        """
        Stop all H2O clouds.

        @return: none
        """
        if (self.terminated):
            return

        if (self.use_cloud or self.use_cloud2):
            print("")
            print("All tests completed...")
            print("")
            return

        print("")
        print("All tests completed; tearing down clouds...")
        print("")
        for cloud in self.clouds:
            cloud.stop()

    def report_summary(self, nopass):
        """
        Report some summary information when the tests have finished running.

        @return: none
        """
        passed = 0
        skipped = 0
        skipped_list = []
        nopass_but_tolerate = 0
        nofeature_but_tolerate = 0
        failed = 0
        notrun = 0
        total = 0
        h2o_internal_failed = 0
        true_fail_list = []
        terminated_list = []
        for test in self.tests:
            if (test.get_passed()):
                passed += 1
            elif (test.get_skipped()):
                skipped += 1
                skipped_list += [test.test_name]
            else:
                if (test.get_h2o_internal()):
                    h2o_internal_failed += 1

                if (test.get_nopass(nopass)):
                    nopass_but_tolerate += 1

                if (test.get_nofeature(nopass)):
                    nofeature_but_tolerate += 1

                if (test.get_completed()):
                    failed += 1
                    if (not test.get_nopass(nopass) and not test.get_nofeature(nopass)):
                        true_fail_list.append(test.get_test_name())
                else:
                    notrun += 1

                if (test.get_terminated()):
                    terminated_list.append(test.get_test_name())
            total += 1

        if ((passed + nopass_but_tolerate + nofeature_but_tolerate) == total):
            self.regression_passed = True
        else:
            self.regression_passed = False

        end_seconds = time.time()
        delta_seconds = end_seconds - self.start_seconds
        run = total - notrun
        self._log("")
        self._log("----------------------------------------------------------------------")
        self._log("")
        self._log("SUMMARY OF RESULTS")
        self._log("")
        self._log("----------------------------------------------------------------------")
        self._log("")
        self._log("Total tests:               " + str(total))
        self._log("Passed:                    " + str(passed))
        self._log("Did not pass:              " + str(failed))
        self._log("Did not complete:          " + str(notrun))
        if (skipped > 0):
            self._log("SKIPPED tests:             " + str(skipped))
        self._log("H2O INTERNAL tests:        " + str(self.h2o_internal_counter))
        self._log("H2O INTERNAL failures:     " + str(h2o_internal_failed))
        #self._log("Tolerated NOPASS:         " + str(nopass_but_tolerate))
        #self._log("Tolerated NOFEATURE:      " + str(nofeature_but_tolerate))
        self._log("NOPASS tests (not run):    " + str(self.nopass_counter))
        self._log("NOFEATURE tests (not run): " + str(self.nofeature_counter))
        self._log("")
        if (skipped > 0):
            self._log("SKIPPED list:          " + ", ".join([t for t in skipped_list]))
        self._log("Total time:              %.2f sec" % delta_seconds)
        if (run > 0):
            self._log("Time/completed test:     %.2f sec" % (delta_seconds / run))
        else:
            self._log("Time/completed test:     N/A")
        self._log("")
        if (len(true_fail_list) > 0):
            self._log("True fail list:          " + ", ".join(true_fail_list))
        if (len(terminated_list) > 0):
            self._log("Terminated list:         " + ", ".join(terminated_list))
        if (len(self.bad_clouds) > 0):
            self._log("Bad cloud list:          " + ", ".join(["{0}:{1}".format(bc[0], bc[1]) for bc in self.bad_clouds]))

    def terminate(self):
        """
        Terminate all running clouds.  (Due to a signal.)

        @return: none
        """
        self.terminated = True

        for test in self.tests:
            test.cancel()

        for test in self.tests:
            test.terminate_if_started()

        for cloud in self.clouds:
            cloud.terminate()

    def get_regression_passed(self):
        """
        Return whether the overall regression passed or not.

        @return: true if the exit value should be 0, false otherwise.
        """
        return self.regression_passed

    # --------------------------------------------------------------------
    # Private methods below this line.
    # --------------------------------------------------------------------
    def _install_h2o_r_pkg(self,h2o_r_pkg_path):
        """
        Installs h2o R package from the specified location.
        """

        self._log("")
        self._log("Installing H2O R package...")

        cmd = ["R", "CMD", "INSTALL", h2o_r_pkg_path]
        child = subprocess.Popen(args=cmd)
        rv = child.wait()
        if (self.terminated):
            return
        if (rv == 1):
            self._log("")
            self._log("ERROR: failed to install H2O R package.")
            sys.exit(1)

    def _install_h2o_py_whl(self,h2o_r_pkg_path):
        """
        Installs h2o wheel from the specified location.
        """
        self._log("")
        self._log("Setting up Python H2O package...")
        out_file_name = os.path.join(self.output_dir, "pythonSetup.out.txt")
        out = open(out_file_name, "w")

        cmd = ["pip", "install", self.path_to_whl, "--force-reinstall"]
        child = subprocess.Popen(args=cmd,
                                 stdout=out,
                                 stderr=subprocess.STDOUT)
        rv = child.wait()
        if (self.terminated):
            return
        if (rv != 0):
            print("")
            print("ERROR: Python setup failed.")
            print("       (See " + out_file_name + ")")
            print("")
            sys.exit(1)
        out.close()

    def _r_pkg_ver_chk(self):
        """
        Run R script that checks if the Jenkins-approve R packages and versions are present. Exit, if they are not
        present or if the requirements file cannot be retrieved.
        """

        global g_r_pkg_ver_chk_script
        self._log("")
        self._log("Conducting R package/version check...")
        out_file_name = os.path.join(self.output_dir, "package_version_check_out.txt")
        out = open(out_file_name, "w")

        cmd = ["R", "--vanilla", "-f", g_r_pkg_ver_chk_script, "--args", "check",]

        child = subprocess.Popen(args=cmd, stdout=out)
        rv = child.wait()
        if (self.terminated):
            return
        if (rv == 1):
            self._log("")
            self._log("ERROR: " + g_r_pkg_ver_chk_script + " failed.")
            self._log("       See " + out_file_name)
            sys.exit(1)
        out.close()

    def _calc_test_short_dir(self, test_path):
        """
        Calculate directory of test relative to test_root_dir.

        @param test_path: Path to test file.
        @return: test_short_dir, relative directory containing test (relative to test_root_dir).
        """
        abs_test_root_dir = os.path.abspath(self.test_root_dir)
        abs_test_path = os.path.abspath(test_path)
        abs_test_dir = os.path.dirname(abs_test_path)

        test_short_dir = abs_test_dir

        # Look to elide longest prefix first.
        prefix = os.path.join(abs_test_root_dir, "")
        if (test_short_dir.startswith(prefix)):
            test_short_dir = test_short_dir.replace(prefix, "", 1)

        prefix = abs_test_root_dir
        if (test_short_dir.startswith(prefix)):
            test_short_dir = test_short_dir.replace(prefix, "", 1)

        return test_short_dir

    def _create_failed_output_dir(self):
        try:
            if not os.path.exists(self.failed_output_dir):
                os.makedirs(self.failed_output_dir)
        except OSError as e:
            print("")
            print("mkdir failed (errno {0}): {1}".format(e.errno, e.strerror))
            print("    " + self.failed_output_dir)
            print("")
            print("(try adding --wipe)")
            print("")
            sys.exit(1)

    def _create_output_dir(self):
        try:
            if not os.path.exists(self.output_dir):
                os.makedirs(self.output_dir)
        except OSError as e:
            print("")
            print("mkdir failed (errno {0}): {1}".format(e.errno, e.strerror))
            print("    " + self.output_dir)
            print("")
            print("(try adding --wipe)")
            print("")
            sys.exit(1)

    def _create_testreport_dir(self):
        try:
            if not os.path.exists(self.testreport_dir):
                os.makedirs(self.testreport_dir)
        except OSError as e:
            print("")
            print("mkdir failed (errno {0}): {1}".format(e.errno, e.strerror))
            print("    " + self.testreport_dir)
            print("")
            sys.exit(1)

    def _start_next_test_on_ip_port(self, ip, port):
        test = self.tests_not_started.pop(0)
        self.tests_running.append(test)
        test.start(ip, port)

    def _wait_for_one_test_to_complete(self):
        while (True):
            if len(self.tests_running) > 0:
                for test in self.tests_running:
                    if (test.is_completed()):
                        self.tests_running.remove(test)
                        return test
                time.sleep(1)
            else:
                self._log('WAITING FOR ONE TEST TO COMPLETE, BUT THERE ARE NO RUNNING TESTS. EXITING...')
                sys.exit(1)

    def _wait_for_available_cloud(self, nopass, timeout=60):
        """
        Waits for an available cloud to appear by either a test completing or by a cloud on the suspicious_clouds list
        reporting as healthy, and then returns a tuple containing its ip and port. If no tests are running and no clouds
        are reporting as healthy, then the function will wait until the designated timeout time expires before returning
        None.
        """
        timer_on = False
        t_start = None
        while True:
            if timer_on:
                if time.time() - t_start > timeout:
                    return None

            for ip, port in self.suspicious_clouds:
                if (self._h2o_exists_and_healthy(ip, port)):
                    self.suspicious_clouds.remove([ip, port])
                    return (ip, port)

            if len(self.tests_running) > 0:
                for test in self.tests_running:
                    if (test.is_completed()):
                        self.tests_running.remove(test)
                        self._report_test_result(test, nopass)
                        return (test.get_ip(), test.get_port())
            elif len(self.suspicious_clouds) == 0:
                self._log('WAITING FOR ONE TEST TO COMPLETE, BUT THERE ARE NO RUNNING TESTS. EXITING...')
                sys.exit(1)
            else:
                t_start = time.time()
                timer_on = True


    def _report_test_result(self, test, nopass):
        port = test.get_port()
        finish_seconds = time.time()
        duration = finish_seconds - test.start_seconds
        test_name = test.get_test_name()
        if not test.get_skipped():
            if self.perf: self._report_perf(test, finish_seconds)
        if (test.get_passed()):
            s = "PASS      %d %4ds %-60s" % (port, duration, test_name)
            self._log(s)
            if self.produce_unit_reports: self._report_xunit_result("r_suite", test_name, duration, False)
        elif (test.get_skipped()):
            s = "SKIP      %d %4ds %-60s" % (port, duration, test_name)
            self._log(s)
            if self.produce_unit_reports:
                self._report_xunit_result("r_suite", test_name, duration, False)
        else:
            s = "     FAIL %d %4ds %-60s %s  %s" % \
                (port, duration, test.get_test_name(), test.get_output_dir_file_name(), test.get_seed_used())
            self._log(s)
            f = self._get_failed_filehandle_for_appending()
            f.write(test.get_test_dir_file_name() + "\n")
            f.close()
            # Report junit
            if self.produce_unit_reports:
                if not test.get_nopass(nopass):
                    self._report_xunit_result("r_suite", test_name, duration, False, "TestFailure", "Test failed",
                                              "See {}".format(test.get_output_dir_file_name()))
                else:
                    self._report_xunit_result("r_suite", test_name, duration, True)
            # Copy failed test output into directory failed
            if not test.get_nopass(nopass) and not test.get_nofeature(nopass):
                shutil.copy(test.get_output_dir_file_name(), self.failed_output_dir)

    # XSD schema for xunit reports is here; http://windyroad.com.au/dl/Open%20Source/JUnit.xsd
    def _report_xunit_result(self, testsuite_name, testcase_name, testcase_runtime,
                             skipped=False, failure_type=None, failure_message=None, failure_description=None):

        global g_use_xml2   # True if user want to enable log capturing in xml file.

        errors = 0
        failures = 1 if failure_type else 0
        skip = 1 if skipped else 0
        failure = "" if not failure_type else """"<failure type="{}" message="{}">{}</failure>""" \
            .format(failure_type, failure_message, failure_description)


        if g_use_xml2:
            # need to change the failure content when using new xml format.
            # first get the output file that contains the python/R output error
            if not(failure_description==None): # for tests that fail.
                failure_file = failure_description.split()[1]
                failure_message = open(failure_file,'r').read() # read the whole content in here.

                # add the error message from Java side here, java filename is in self.clouds[].output_file_name
                for each_cloud in self.clouds:
                    java_errors = grab_java_message(each_cloud.nodes,testcase_name)
                    if len(java_errors) > 0:    # found java message and can quit now
                        if g_use_client:
                            failure_message += "\n##### Java message from server node #####\n"
                        failure_message += java_errors
                        break

                # scrape the logs on client nodes as well
                if g_use_client:
                    # add the error message from Java side here, java filename is in self.clouds[].output_file_name
                    for each_cloud in self.clouds:
                        java_errors = grab_java_message(each_cloud.client_nodes,testcase_name)
                        if len(java_errors) > 0:    # found java message and can quit now
                            failure_message += "\n\n##### Java message from client node #####\n"
                            failure_message += java_errors

                            break


                if len(java_errors) < 1:
                    failure_message += "\n\n###################################################################################\n########### Problems encountered extracting Java messages.  Please alert the QA team. \n###################################################################################\n\n"


                if failure_message:
                    failure = "" if not failure_type else """<failure type="{}" message="{}"><![CDATA[{}]]></failure>""" \
                        .format(failure_type, failure_description, failure_message)


        xml_report = """<?xml version="1.0" encoding="UTF-8"?>
<testsuite name="{testsuiteName}" tests="1" errors="{errors}" failures="{failures}" skip="{skip}">
  <testcase classname="{testcaseClassName}" name="{testcaseName}" time="{testcaseRuntime}">
  {failure}
  </testcase>
</testsuite>
""".format(testsuiteName=testsuite_name, testcaseClassName=testcase_name, testcaseName=testcase_name,
           testcaseRuntime=testcase_runtime, failure=failure,
           errors=errors, failures=failures, skip=skip)


        self._save_xunit_report(testsuite_name, testcase_name, xml_report)

    def _report_perf(self, test, finish_seconds):
        f = open(self.perf_file, "a")
        f.write('{0}, {1}, {2}, {3}, {4}, {5}, {6}, {7}, {8}, {9}, {10}, {11}\n'
                ''.format(g_date, g_build_id, g_git_hash, g_git_branch, g_machine_ip, test.get_test_name(),
                          test.start_seconds, finish_seconds, 1 if test.get_passed() else 0, g_ncpu, g_os, g_job_name))
        f.close()

    def _save_xunit_report(self, testsuite, testcase, report):
        f = self._get_testreport_filehandle(testsuite, testcase)
        f.write(report)
        f.close()


    def _log(self, s):
        f = self._get_summary_filehandle_for_appending()
        print(s)
        sys.stdout.flush()
        f.write(s + "\n")
        f.close()

    def _get_summary_filehandle_for_appending(self):
        summary_file_name = os.path.join(self.output_dir, "summary.txt")
        f = open(summary_file_name, "a+")
        return f

    def _get_failed_filehandle_for_appending(self):
        summary_file_name = os.path.join(self.output_dir, "failed.txt")
        f = open(summary_file_name, "a+")
        return f

    def _get_testreport_filehandle(self, testsuite, testcase):
        testreport_file_name = os.path.join(self.testreport_dir, "TEST_{0}_{1}.xml".format(testsuite, testcase))
        f = open(testreport_file_name, "w+")
        return f

    def __str__(self):
        s = "\n"
        s += "test_root_dir:    {}\n".format(self.test_root_dir)
        s += "output_dir:       {}\n".format(self.output_dir)
        s += "h2o_jar:          {}\n".format(self.h2o_jar)
        s += "num_clouds:       {}\n".format(self.num_clouds)
        s += "nodes_per_cloud:  {}\n".format(self.nodes_per_cloud)
        s += "base_port:        {}\n".format(self.base_port)
        s += "\n"
        for c in self.clouds:
            s += str(c)
        s += "\n"
        # for t in self.tests:
        #     s += str(t)
        return s

    def _h2o_exists_and_healthy(self, ip, port):
        """
        check if connection to h2o exists, and that h2o is healthy.
        """
        global __H2O_REST_API_VERSION__
        h2o_okay = False
        try:
            http = requests.get("http://{}:{}/{}/{}".format(ip,port,__H2O_REST_API_VERSION__,"Cloud?skip_ticks=true"))
            h2o_okay = http.json()['cloud_healthy']
        except exceptions.ConnectionError: pass
        if not h2o_okay:
            # JaCoCo tends to cause clouds to temporarily report as unhealthy even when they aren't,
            # so we'll just consider an unhealthy cloud as suspicious
            if g_jacoco_include: self._suspect_cloud(ip, port)
            else: self._remove_cloud(ip, port)
        return h2o_okay

    def _remove_cloud(self, ip, port):
        """
        add the ip, port to TestRunner's bad cloud list. remove the bad cloud from the TestRunner's cloud list.
        terminate TestRunner if no good clouds remain.
        """
        if not [ip, str(port)] in self.bad_clouds: self.bad_clouds.append([ip, str(port)])
        cidx = 0
        found_cloud = False
        for cloud in self.clouds:
            if cloud.get_ip() == ip and cloud.get_port() == str(port):
                found_cloud = True
                break
            cidx = cidx + 1
        if found_cloud: self.clouds.pop(cidx)
        if len(self.clouds) == 0:
            self._log('NO GOOD CLOUDS REMAINING...')
            self.terminate()

    def _suspect_cloud(self, ip, port):
        """
        add the ip, port to TestRunner's suspicious cloud list. This way the cloud is considered to have the potential
        to report as being healthy sometime in the future. Unlike _remove_cloud(), the suspicious cloud is not removed from the
        TestRunner's cloud list.
        """
        if not [ip, str(port)] in self.suspicious_clouds: self.suspicious_clouds.append([ip, str(port)])
# --------------------------------------------------------------------
# Main program
# --------------------------------------------------------------------

# Global variables that can be set by the user.
g_script_name = ""
g_base_port = 40000
g_num_clouds = 5
g_nodes_per_cloud = 1
g_wipe_test_state = False
g_wipe_output_dir = False
g_test_to_run = None
g_test_list_file = None
g_exclude_list_file = None
g_test_group = None
g_run_small = True
g_run_medium = True
g_run_large = True
g_run_xlarge = True
g_use_cloud = False
g_use_cloud2 = False
g_use_client = False
g_config = None
g_use_ip = None
g_use_port = None
g_no_run = False
g_jvm_xmx = "1g"
g_nopass = False
g_nointernal = False
g_convenient = False
g_jacoco_include = False
<<<<<<< HEAD
g_jacoco_options = ["",""]
=======
g_jacoco_options = [None,None]
>>>>>>> e5de4818
g_path_to_h2o_jar = None
g_path_to_tar = None
g_path_to_whl = None
g_produce_unit_reports = True
g_phantomjs_to = 3600
g_phantomjs_packs = "examples"
g_r_pkg_ver_chk = False
g_on_hadoop = False
g_hadoop_namenode = None
g_build_id = None
g_perf = False
g_git_hash = None
g_git_branch = None
g_build_id = None
g_job_name= None
g_py3 = False
g_pycoverage = False

# globals added to support better reporting in xml files
g_use_xml2 = False  # by default, use the original xml file output
g_java_start_text = 'STARTING TEST:'    # test being started in java

# Global variables that are set internally.
g_output_dir = None
g_runner = None
g_handling_signal = False

g_r_pkg_ver_chk_script = os.path.realpath(os.path.join(os.path.dirname(os.path.realpath(__file__)),
                                               "../h2o-r/scripts/package_version_check_update.R"))
g_r_test_setup = os.path.realpath(os.path.join(os.path.dirname(os.path.realpath(__file__)),
                                               "../h2o-r/scripts/h2o-r-test-setup.R"))
g_py_test_setup = os.path.realpath(os.path.join(os.path.dirname(os.path.realpath(__file__)),
                                                "../h2o-py/scripts/h2o-py-test-setup.py"))
g_date = time.strftime('%Y-%m-%d', time.localtime(time.time()))
g_machine_ip = socket.gethostbyname(socket.gethostname())
g_ncpu = multiprocessing.cpu_count()
g_os = platform.system()


def use(x):
    """ Hack to remove compiler warning. """
    if False:
        print(x)


def signal_handler(signum, stackframe):
    global g_runner
    global g_handling_signal

    use(stackframe)

    if (g_handling_signal):
        # Don't do this recursively.
        return
    g_handling_signal = True

    print("")
    print("----------------------------------------------------------------------")
    print("")
    print("SIGNAL CAUGHT (" + str(signum) + ").  TEARING DOWN CLOUDS.")
    print("")
    print("----------------------------------------------------------------------")
    g_runner.terminate()


def usage():
    print("")
    print("Usage:  " + g_script_name + " [...options...]")
    print("")
    print("    (Output dir is: " + g_output_dir + ")")
    print("    (Default number of clouds is: " + str(g_num_clouds) + ")")
    print("")
    print("    --wipeall        Remove all prior test state before starting, particularly")
    print("                     random seeds.")
    print("                     (Removes master_seed file and all Rsandbox directories.")
    print("                     Also wipes the output dir before starting.)")
    print("")
    print("    --wipe           Wipes the output dir before starting.  Keeps old random seeds.")
    print("")
    print("    --baseport       The first port at which H2O starts searching for free ports.")
    print("")
    print("    --numclouds      The number of clouds to start.")
    print("                     Each test is randomly assigned to a cloud.")
    print("")
    print("    --numnodes       The number of nodes in the cloud.")
    print("                     When this is specified, numclouds must be 1.")
    print("")
    print("    --test           If you only want to run one test, specify it like this.")
    print("")
    print("    --testlist       A file containing a list of tests to run (for example the")
    print("                     'failed.txt' file from the output directory).")
    print("    --excludelist    A file containing a list of tests to NOT run.")
    print("")
    print("    --testgroup      Test a group of tests by function:")
    print("                     pca, glm, kmeans, gbm, rf, deeplearning, algos, golden, munging")
    print("")
    print("    --testsize       Sizes (and by extension length) of tests to run:")
    print("                     s=small (seconds), m=medium (a minute or two), l=large (longer), x=xlarge (very big)")
    print("                     (Default is to run all tests.)")
    print("")
    print("    --usecloud       ip:port of cloud to send tests to instead of starting clouds.")
    print("                     (When this is specified, numclouds is ignored.)")
    print("")
    print("    --usecloud2      cloud.cfg: Use a set clouds defined in cloud.config to run tests on.")
    print("                     (When this is specified, numclouds, numnodes, and usecloud are ignored.)")
    print("")
    print("    --client         Send REST API commands through client mode.")
    print("")
    print("    --norun          Perform side effects like wipe, but don't actually run tests.")
    print("")
    print("    --jvm.xmx        Configure size of launched JVM running H2O. E.g. '--jvm.xmx 3g'")
    print("")
    print("    --nopass         Run the NOPASS and NOFEATURE tests only and do not ignore any failures.")
    print("")
    print("    --nointernal     Don't run the INTERNAL tests.")
    print("")
    print("    --c              Start the JVMs in a convenient location.")
    print("")
    print("    --h2ojar         Supply a path to the H2O jar file.")
    print("")
    print("    --tar            Supply a path to the R TAR.")
    print("")
    print("")
    print("    --pto            The phantomjs timeout in seconds. Default is 3600 (1hr).")
    print("")
    print("    --noxunit        Do not produce xUnit reports.")
    print("")
    print("    --rPkgVerChk     Check that Jenkins-approved R packages/versions are present")
    print("")
    print("    --onHadoop       Indication that tests will be run on h2o multinode hadoop clusters.")
    print("                     `locate` and `sandbox` runit/pyunit test utilities use this indication in order to")
    print("                     behave properly. --hadoopNamenode must be specified if --onHadoop option is used.")
    print("    --hadoopNamenode Specifies that the runit/pyunit tests have access to this hadoop namenode.")
    print("                     runit/pyunit test utilities have ability to retrieve this value.")
    print("")
    print("    --perf           Save Jenkins build id, date, machine ip, git hash, name, start time, finish time,")
    print("                     pass, ncpus, os, and job name of each test to perf.csv in the results directory.")
    print("                     Takes three parameters: git hash, git branch, and build id, job name in that order.")
    print("")
    print("    --jacoco         Generate code coverage data using JaCoCo. Class includes and excludes may optionally")
    print("                     follow in the format of [includes]:[excludes] where [...] denotes a list of")
    print("                     classes, each separated by a comma (,). Wildcard characters (* and ?) may be used.")
    print("")
    print("    --geterrs        Generate xml file that contains the actual unit test errors and the actual Java error.")
    print("")
    print("    If neither --test nor --testlist is specified, then the list of tests is")
    print("    discovered automatically as files matching '*runit*.R'.")
    print("")
    print("")
    print("Examples:")
    print("")
    print("    Just accept the defaults and go (note: output dir must not exist):")
    print("        "+g_script_name)
    print("")
    print("    Remove all random seeds (i.e. make new ones) but don't run any tests:")
    print("        "+g_script_name+" --wipeall --norun")
    print("")
    print("    For a powerful laptop with 8 cores (keep default numclouds):")
    print("        "+g_script_name+" --wipeall")
    print("")
    print("    For a big server with 32 cores:")
    print("        "+g_script_name+" --wipeall --numclouds 16")
    print("")
    print("    Just run the tests that finish quickly")
    print("        "+g_script_name+" --wipeall --testsize s")
    print("")
    print("    Run one specific test, keeping old random seeds:")
    print("        "+g_script_name+" --wipe --test path/to/test.R")
    print("")
    print("    Rerunning failures from a previous run, keeping old random seeds:")
    print("        # Copy failures.txt, otherwise --wipe removes the directory with the list!")
    print("        cp " + os.path.join(g_output_dir, "failures.txt") + " .")
    print("        "+g_script_name+" --wipe --numclouds 16 --testlist failed.txt")
    print("")
    print("    Run tests on a pre-existing cloud (e.g. in a debugger), keeping old random seeds:")
    print("        "+g_script_name+" --wipe --usecloud ip:port")
    print("    Run tests with JaCoCo enabled, excluding org.example1 and org.example2")
    print("        "+g_script_name+" --jacoco :org.example1,org.example2")
    sys.exit(1)


def unknown_arg(s):
    print("")
    print("ERROR: Unknown argument: " + s)
    print("")
    usage()


def bad_arg(s):
    print("")
    print("ERROR: Illegal use of (otherwise valid) argument: " + s)
    print("")
    usage()


def error(s):
    print("")
    print("ERROR: " + s)
    print("")
    usage()


def parse_args(argv):
    global g_base_port
    global g_num_clouds
    global g_nodes_per_cloud
    global g_wipe_test_state
    global g_wipe_output_dir
    global g_test_to_run
    global g_test_list_file
    global g_exclude_list_file
    global g_test_group
    global g_run_small
    global g_run_medium
    global g_run_large
    global g_run_xlarge
    global g_use_cloud
    global g_use_cloud2
    global g_use_client
    global g_config
    global g_use_ip
    global g_use_port
    global g_no_run
    global g_jvm_xmx
    global g_nopass
    global g_nointernal
    global g_convenient
    global g_path_to_h2o_jar
    global g_path_to_tar
    global g_path_to_whl
    global g_jacoco_include
    global g_jacoco_options
    global g_produce_unit_reports
    global g_phantomjs_to
    global g_phantomjs_packs
    global g_r_pkg_ver_chk
    global g_on_hadoop
    global g_hadoop_namenode
    global g_r_test_setup
    global g_py_test_setup
    global g_perf
    global g_git_hash
    global g_git_branch
    global g_machine_ip
    global g_date
    global g_build_id
    global g_ncpu
    global g_os
    global g_job_name
    global g_py3
    global g_pycoverage
    global g_use_xml2

    i = 1
    while (i < len(argv)):
        s = argv[i]

        if (s == "--baseport"):
            i += 1
            if (i >= len(argv)):
                usage()
            g_base_port = int(argv[i])
        elif s == "--py3":
            i += 1
            if i >= len(argv):
                usage()
            g_py3 = True
        elif s == "--coverage":
            i += 1
            if i >= len(argv):
              usage()
            g_pycoverage = True
        elif (s == "--numclouds"):
            i += 1
            if (i >= len(argv)):
                usage()
            g_num_clouds = int(argv[i])
        elif (s == "--numnodes"):
            i += 1
            if (i >= len(argv)):
                usage()
            g_nodes_per_cloud = int(argv[i])
        elif (s == "--wipeall"):
            g_wipe_test_state = True
            g_wipe_output_dir = True
        elif (s == "--wipe"):
            g_wipe_output_dir = True
        elif (s == "--test"):
            i += 1
            if (i >= len(argv)):
                usage()
            g_test_to_run = TestRunner.find_test(argv[i])
        elif (s == "--testlist"):
            i += 1
            if (i >= len(argv)):
                usage()
            g_test_list_file = argv[i]
        elif (s == "--excludelist"):
            i += 1
            if (i >= len(argv)):
                usage()
            g_exclude_list_file = argv[i]
        elif (s == "--testgroup"):
            i += 1
            if (i >= len(argv)):
                usage()
            g_test_group = argv[i]
        elif (s == "--testsize"):
            i += 1
            if (i >= len(argv)):
                usage()
            v = argv[i]
            if (re.match(r'(s)?(m)?(l)?', v)):
                if 's' not in v:
                    g_run_small = False
                if 'm' not in v:
                    g_run_medium = False
                if 'l' not in v:
                    g_run_large = False
                if 'x' not in v:
                    g_run_xlarge = False
            else:
                bad_arg(s)
        elif (s == "--usecloud"):
            i += 1
            if (i >= len(argv)):
                usage()
            s = argv[i]
            m = re.match(r'(\S+):([1-9][0-9]*)', s)
            if (m is None):
                unknown_arg(s)
            g_use_cloud = True
            g_use_ip = m.group(1)
            port_string = m.group(2)
            g_use_port = int(port_string)
        elif (s == "--usecloud2"):
            i += 1
            if (i >= len(argv)):
                usage()
            s = argv[i]
            if (s is None):
                unknown_arg(s)
            g_use_cloud2 = True
            g_config = s
        elif (s == "--client"):
            g_use_client = True
        elif (s == "--nopass"):
            g_nopass = True
        elif (s == "--nointernal"):
            g_nointernal = True
        elif s == "--c":
            g_convenient = True
        elif s == "--h2ojar":
            i += 1
            g_path_to_h2o_jar = os.path.abspath(argv[i])
        elif s == "--pto":
            i += 1
            g_phantomjs_to = int(argv[i])
        elif s == "--ptt":
            i += 1
            g_phantomjs_packs = argv[i]
        elif s == "--tar":
            i += 1
            g_path_to_tar = os.path.abspath(argv[i])
        elif s == "--whl":
            i += 1
            g_path_to_whl = os.path.abspath(argv[i])
        elif (s == "--jvm.xmx"):
            i += 1
            if (i >= len(argv)):
                usage()
            g_jvm_xmx = argv[i]
        elif (s == "--norun"):
            g_no_run = True
        elif (s == "--noxunit"):
            g_produce_unit_reports = False
        elif (s == "--jacoco"):
            g_jacoco_include = True
            if (i + 1 < len(argv)):
                s = argv[i + 1]
                m = re.match(r'(?P<includes>([^:,]+(,[^:,]+)*)?):(?P<excludes>([^:,]+(,[^:,]+)*)?)$', s)
                if m is not None:
                    g_jacoco_options[0] = m.group("includes")
                    g_jacoco_options[1] = m.group("excludes")
        elif (s == "-h" or s == "--h" or s == "-help" or s == "--help"):
            usage()
        elif (s == "--rPkgVerChk"):
            g_r_pkg_ver_chk = True
        elif (s == "--onHadoop"):
            g_on_hadoop = True
        elif (s == "--hadoopNamenode"):
            i += 1
            if (i >= len(argv)):
                usage()
            g_hadoop_namenode = argv[i]
        elif (s == "--perf"):
            g_perf = True

            i += 1
            if (i >= len(argv)):
                usage()
            g_git_hash = argv[i]

            i += 1
            if (i >= len(argv)):
                usage()
            g_git_branch = argv[i]

            i += 1
            if (i >= len(argv)):
                usage()
            g_build_id = argv[i]

            i += 1
            if (i >= len(argv)):
                usage()
            g_job_name = argv[i]
        elif (s == "--geterrs"):
            g_use_xml2 = True
        else:
           unknown_arg(s)

        i += 1

    if ((int(g_use_client) + int(g_use_cloud) + int(g_use_cloud2)) > 1):
        print("")
        print("ERROR: --client, --usecloud and --usecloud2 are mutually exclusive.")
        print("")
        sys.exit(1)


def wipe_output_dir():
    print("")
    print("Wiping output directory...")
    try:
        if (os.path.exists(g_output_dir)):
            shutil.rmtree(g_output_dir)
    except OSError as e:
        print("")
        print("ERROR: Removing output directory failed: " + g_output_dir)
        print("       (errno {0}): {1}".format(e.errno, e.strerror))
        print("")
        sys.exit(1)


def wipe_test_state(test_root_dir):
    print("")
    print("Wiping test state (including random seeds)...")
    if (True):
        possible_seed_file = os.path.join(test_root_dir, str("master_seed"))
        if (os.path.exists(possible_seed_file)):
            try:
                os.remove(possible_seed_file)
            except OSError as e:
                print("")
                print("ERROR: Removing seed file failed: " + possible_seed_file)
                print("       (errno {0}): {1}".format(e.errno, e.strerror))
                print("")
                sys.exit(1)
    for d, subdirs, files in os.walk(test_root_dir):
        for s in subdirs:
            if ("Rsandbox" in s):
                rsandbox_dir = os.path.join(d, s)
                try:
                    if sys.platform == "win32":
                        os.system(r'C:/cygwin64/bin/rm.exe -r -f "{0}"'.format(rsandbox_dir))
                    else: shutil.rmtree(rsandbox_dir)
                except OSError as e:
                    print("")
                    print("ERROR: Removing RSandbox directory failed: " + rsandbox_dir)
                    print("       (errno {0}): {1}".format(e.errno, e.strerror))
                    print("")
                    sys.exit(1)


def main(argv):
    """
    Main program.

    @return: none
    """
    global g_script_name
    global g_num_clouds
    global g_nodes_per_cloud
    global g_output_dir
    global g_failed_output_dir
    global g_test_to_run
    global g_test_list_file
    global g_exclude_list_file
    global g_test_group
    global g_runner
    global g_nopass
    global g_nointernal
    global g_path_to_tar
    global g_path_to_whl
    global g_perf
    global g_git_hash
    global g_git_branch
    global g_machine_ip
    global g_date
    global g_build_id
    global g_ncpu
    global g_os
    global g_job_name

    g_script_name = os.path.basename(argv[0])

    # Calculate test_root_dir.
    test_root_dir = os.path.realpath(os.getcwd())

    # Calculate global variables.
    g_output_dir = os.path.join(test_root_dir, str("results"))
    g_failed_output_dir = os.path.join(g_output_dir, str("failed"))
    testreport_dir = os.path.join(test_root_dir, str("../build/test-results"))

    # Override any defaults with the user's choices.
    parse_args(argv)

    # Look for h2o jar file.
    h2o_jar = g_path_to_h2o_jar
    if (h2o_jar is None):
        possible_h2o_jar_parent_dir = test_root_dir
        while (True):
            possible_h2o_jar_dir = os.path.join(possible_h2o_jar_parent_dir, "build")
            possible_h2o_jar = os.path.join(possible_h2o_jar_dir, "h2o.jar")
            if (os.path.exists(possible_h2o_jar)):
                h2o_jar = possible_h2o_jar
                break

            next_possible_h2o_jar_parent_dir = os.path.dirname(possible_h2o_jar_parent_dir)
            if (next_possible_h2o_jar_parent_dir == possible_h2o_jar_parent_dir):
                break

            possible_h2o_jar_parent_dir = next_possible_h2o_jar_parent_dir

    # Wipe output directory if requested.
    if (g_wipe_output_dir):
        wipe_output_dir()

    # Wipe persistent test state if requested.
    if (g_wipe_test_state):
        wipe_test_state(test_root_dir)

    # Create runner object.
    # Just create one cloud if we're only running one test, even if the user specified more.
    if ((g_test_to_run is not None)):
        g_num_clouds = 1

    g_runner = TestRunner(test_root_dir,
                          g_use_cloud, g_use_cloud2, g_use_client, g_config, g_use_ip, g_use_port,
                          g_num_clouds, g_nodes_per_cloud, h2o_jar, g_base_port, g_jvm_xmx,
                          g_output_dir, g_failed_output_dir, g_path_to_tar, g_path_to_whl, g_produce_unit_reports,
                          testreport_dir, g_r_pkg_ver_chk, g_hadoop_namenode, g_on_hadoop, g_perf)

    # Build test list.
    if (g_exclude_list_file is not None):
        g_runner.read_exclude_list_file(g_exclude_list_file)

    if (g_test_to_run is not None):
        g_runner.add_test(g_test_to_run)
    elif (g_test_list_file is not None):
        g_runner.read_test_list_file(g_test_list_file)
    else:
        # Test group can be None or not.
        g_runner.build_test_list(g_test_group, g_run_small, g_run_medium, g_run_large, g_run_xlarge, g_nopass,
                                 g_nointernal)

    # If no run is specified, then do an early exit here.
    if (g_no_run):
        sys.exit(0)

    # Handle killing the runner.
    signal.signal(signal.SIGINT, signal_handler)
    signal.signal(signal.SIGTERM, signal_handler)

    # Sanity check existence of H2O jar file before starting the cloud.
    if ((h2o_jar is None) or (not os.path.exists(h2o_jar))):
        print("")
        print("ERROR: H2O jar not found")
        print("")
        sys.exit(1)

    # Run.
    try:
        g_runner.start_clouds()
        g_runner.run_tests(g_nopass)
    finally:
        g_runner.check_clouds()
        g_runner.stop_clouds()
        g_runner.report_summary(g_nopass)

    # If the overall regression did not pass then exit with a failure status code.
    if (not g_runner.get_regression_passed()):
        sys.exit(1)

if __name__ == "__main__":
    main(sys.argv)<|MERGE_RESOLUTION|>--- conflicted
+++ resolved
@@ -312,14 +312,6 @@
             jresults_dir = os.path.join(self.output_dir,"jacoco")
             if not os.path.exists(jresults_dir):
                 os.mkdir(jresults_dir)
-<<<<<<< HEAD
-            jresults_dir += "{cloud}_{node}".format(cloud = self.cloud_num, node = self.node_num)
-            jacoco = "-javaagent:" + agent_dir + "=destfile=" + \
-                     os.path.join(jresults_dir,"{cloud}_{node}.exec".format(cloud=self.cloud_num,
-                                                                            node=self.node_num)) + \
-                     ",includes={inc},excludes={ex}:jsr166y".format(inc=g_jacoco_options[0].replace(',',':'),
-                                                                    ex=g_jacoco_options[1].replace(',',':'))
-=======
             jresults_dir = os.path.join(jresults_dir, "{cloud}_{node}".format(cloud = self.cloud_num, node = self.node_num))
             jacoco = "-javaagent:" + agent_dir + "=destfile=" + \
                      os.path.join(jresults_dir,"{cloud}_{node}.exec".format(cloud=self.cloud_num,
@@ -329,7 +321,6 @@
             if g_jacoco_options[1]:
                 jacoco += ",excludes={ex}".format(ex=g_jacoco_options[1].replace(',',':'))
 
->>>>>>> e5de4818
             cmd = cmd[:1] + [jacoco] + cmd[1:]
 
 
@@ -1887,11 +1878,7 @@
 g_nointernal = False
 g_convenient = False
 g_jacoco_include = False
-<<<<<<< HEAD
-g_jacoco_options = ["",""]
-=======
 g_jacoco_options = [None,None]
->>>>>>> e5de4818
 g_path_to_h2o_jar = None
 g_path_to_tar = None
 g_path_to_whl = None
