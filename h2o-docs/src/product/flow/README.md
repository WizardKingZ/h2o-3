--- conflicted
+++ resolved
@@ -303,11 +303,6 @@
 
 <a name="Kmeans"></a>
 - **K-means**: Create a K-Means model.
-<<<<<<< HEAD
-
-  **Note**: For a K-Means model, the columns in the training frame cannot contain categorical values. If you select a dataset with categorical values as the training frame, the categorical columns are identified.
-=======
->>>>>>> db321188
 
 <a name="GLM"></a>
 - **Generalized Linear Model**: Create a Generalized Linear model.
@@ -366,11 +361,7 @@
 
 - **Learn_rate**: [(GBM)](#GBM) Specify the learning rate. The range is 0.0 to 1.0 and the default is 0.1. 
 
-<<<<<<< HEAD
-- **Distribution**: [(DL)](#DL)[(GBM)](#GBM) Select the distribution type from the drop-down list. The options are auto, bernoulli, multinomial, or gaussian and the default is auto.
-=======
 - **Distribution**: [(GBM)](#GBM) Select the distribution type from the drop-down list. The options are auto, bernoulli, multinomial, or gaussian and the default is auto.
->>>>>>> db321188
 
 - **Loss**: ([DL](#DL)) Select the loss function. For DL, the options are Automatic, MeanSquare, CrossEntropy, Huber, or Absolute and the default value is Automatic. Absolute, MeanSquare, and Huber are applicable for regression or classification, while CrossEntropy is only applicable for classification. Huber can improve for regression problems with outliers.
 
