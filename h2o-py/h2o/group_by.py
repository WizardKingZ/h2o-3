import h2o, expr


class GroupBy:
  """
  A class that represents the group by operation on an H2OFrame.

  Sample usage:

         >>> my_frame = ...  # some existing H2OFrame
         >>> grouped = my_frame.group_by(by=["C1","C2"])
         >>> grouped.sum(col="X1",na="all").mean(col="X5",na="all").max()
         >>> grouped.get_frame

  Any number of aggregations may be chained together in this manner.

  If no arguments are given to the aggregation (e.g. "max" in the above example),
  then it is assumed that the aggregation should apply to all columns but the
  group by columns.

  The na parameter is one of ["all","ignore","rm"].
      "all"    - include NAs
      "rm"     - exclude NAs

  Variance (var) and standard deviation (sd) are the sample (not population) statistics.
  """
  def __init__(self,fr,by):
    self._fr=fr                 # IN
    self._by=by                 # IN
    self._aggs={}               # IN
    self._res=None              # OUT

    if isinstance(by,basestring):     self._by = [self._fr.names.index(by)]
    elif isinstance(by,(tuple,list)): self._by = [self._fr.names.index(b) if isinstance(b, basestring) else b for b in by]
    else: self._by = [self._by]

  def min(  self,col=None,na="all"): return self._add_agg("min",col,na)
  def max(  self,col=None,na="all"): return self._add_agg("max",col,na)
  def mean( self,col=None,na="all"): return self._add_agg("mean",col,na)
  def count(self,na="all"):          return self._add_agg("nrow",None,na)
  def sum(  self,col=None,na="all"): return self._add_agg("sum",col,na)
  def sd(   self,col=None,na="all"): return self._add_agg("sd",col,na)
  def var(  self,col=None,na="all"): return self._add_agg("var",col,na)
  # def first(self,col=None,na="all"): return self._add_agg("first",col,na)
  # def last( self,col=None,na="all"): return self._add_agg("last",col,na)
  def ss(self,col=None,na="all"):    return self._add_agg("sumSquares",col,na)
  def mode(self,col=None,na="all"):  return self._add_agg("mode",col,na)


  @property
  def frame(self):
    """
    :return: the result of the group by
    """
    return self.get_frame()

  def get_frame(self):
    """
    :return: the result of the group by
    """
    if not self._res:
      aggs=[]
      for k in self._aggs: aggs += (self._aggs[k])
<<<<<<< HEAD
      #self._res = h2o.H2OFrame._expr(expr=h2o.ExprNode("GB", self._fr,self._by,self._order_by, *aggs))._frame()
      self._res = h2o.H2OFrame(expr.ExprNode("GB", self._fr,self._by,*aggs)) #always sorted by grouping
=======
      self._res = h2o.H2OFrame._expr(expr=expr.ExprNode("GB", self._fr,self._by, *aggs))
>>>>>>> 38784443
    return self._res

  def _add_agg(self,op,col,na):
    if op=="nrow": col=0
    if col is None:
      for i in range(self._fr.ncol):
        if i not in self._by: self._add_agg(op,i,na)
      return self
    elif isinstance(col, basestring):  cidx=self._fr.names.index(col)
    elif isinstance(col, int):         cidx=col
    elif isinstance(col, (tuple,list)):
      for i in col:
        self._add_agg(op,i,na)
      return self
    else:                              raise ValueError("col must be a column name or index.")
    name = "{}_{}".format(op,self._fr.names[cidx])
    self._aggs[name]=[op,cidx,na]
    return self

  def __repr__(self):
    print "GroupBy: "
    print "  Frame: {}; by={}".format(self._fr.frame_id,str(self._by))
    print "  Aggregates: {}".format(str(self._aggs.keys()))
    print "*** Use get_frame() to get groupby frame ***"
    return ""<|MERGE_RESOLUTION|>--- conflicted
+++ resolved
@@ -39,7 +39,7 @@
   def mean( self,col=None,na="all"): return self._add_agg("mean",col,na)
   def count(self,na="all"):          return self._add_agg("nrow",None,na)
   def sum(  self,col=None,na="all"): return self._add_agg("sum",col,na)
-  def sd(   self,col=None,na="all"): return self._add_agg("sd",col,na)
+  def sd(   self,col=None,na="all"): return self._add_agg("sdev",col,na)
   def var(  self,col=None,na="all"): return self._add_agg("var",col,na)
   # def first(self,col=None,na="all"): return self._add_agg("first",col,na)
   # def last( self,col=None,na="all"): return self._add_agg("last",col,na)
@@ -61,12 +61,7 @@
     if not self._res:
       aggs=[]
       for k in self._aggs: aggs += (self._aggs[k])
-<<<<<<< HEAD
-      #self._res = h2o.H2OFrame._expr(expr=h2o.ExprNode("GB", self._fr,self._by,self._order_by, *aggs))._frame()
-      self._res = h2o.H2OFrame(expr.ExprNode("GB", self._fr,self._by,*aggs)) #always sorted by grouping
-=======
       self._res = h2o.H2OFrame._expr(expr=expr.ExprNode("GB", self._fr,self._by, *aggs))
->>>>>>> 38784443
     return self._res
 
   def _add_agg(self,op,col,na):
