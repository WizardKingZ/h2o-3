package water.fvec;

import water.*;
import water.parser.BufferedString;

/** A compression scheme, over a chunk of data - a single array of bytes.
 *  Chunks are mapped many-to-1 to a {@link Vec}.  The <em>actual</em> vector
 *  header info is in the Vec - which contains info to find all the bytes of
 *  the distributed vector.  Subclasses of this abstract class implement
 *  (possibly empty) compression schemes.
 *
 *  <p>Chunks are collections of elements, and support an array-like API.
 *  Chunks are subsets of a Vec; while the elements in a Vec are numbered
 *  starting at 0, any given Chunk has some (probably non-zero) starting row,
 *  and a length which is smaller than the whole Vec.  Chunks are limited to a
 *  single Java byte array in a single JVM heap, and only an int's worth of
 *  elements.  Chunks support both the notions of a global row-number and a
 *  chunk-local numbering.  The global row-number calls are variants of {@code
 *  at} and {@code set}.  If the row is outside the current Chunk's range, the
 *  data will be loaded by fetching from the correct Chunk.  This probably
 *  involves some network traffic, and if all rows are loaded then the entire
 *  dataset will be pulled local (possibly triggering an OutOfMemory).
 *
 *  <p>The chunk-local numbering supports the common {@code for} loop iterator
 *  pattern, using {@code at} and {@code set} calls that end in a '{@code 0}',
 *  and is faster than the global row-numbering for tight loops (because it
 *  avoids some range checks):
 *  <pre>
 *  for( int row=0; row &lt; chunk._len; row++ )
 *    ...chunk.atd(row)...
 *  </pre>
 *
 *  <p>The array-like API allows loading and storing elements in and out of
 *  Chunks.  When loading, values are decompressed.  When storing, an attempt
 *  to compress back into the actual underlying Chunk subclass is made; if this
 *  fails the Chunk is "inflated" into a {@link NewChunk}, and the store
 *  completed there.  Later the NewChunk will be compressed (probably into a
 *  different underlying Chunk subclass) and put back in the K/V store under
 *  the same Key - effectively replacing the original Chunk; this is done when
 *  {@link #close} is called, and is taken care of by the standard {@link
 *  MRTask} calls.
 *
 *  <p>Chunk updates are not multi-thread safe; the caller must do correct
 *  synchronization.  This is already handled by the Map/Reduce {MRTask)
 *  framework.  Chunk updates are not visible cross-cluster until the {@link
 *  #close} is made; again this is handled by MRTask directly.
 *
 *  <p>In addition to normal load and store operations, Chunks support the
 *  notion a missing element via the {@code isNA_abs()} calls, and a "next
 *  non-zero" notion for rapidly iterating over sparse data.
 *
 *  <p><b>Data Types</b>
 *
 *  <p>Chunks hold Java primitive values, timestamps, UUIDs, or Strings.  All
 *  the Chunks in a Vec hold the same type.  Most of the types are compressed.
 *  Integer types (boolean, byte, short, int, long) are always lossless.  Float
 *  and Double types might lose 1 or 2 ulps in the compression.  Time data is
 *  held as milliseconds since the Unix Epoch.  UUIDs are held as 128-bit
 *  integers (a pair of Java longs).  Strings are compressed in various obvious
 *  ways.  Sparse data is held... sparsely; e.g. loading data in SVMLight
 *  format will not "blow up" the in-memory representation. Categoricals/factors
 *  are held as small integers, with a shared String lookup table on the side.
 *
 *  <p>Chunks support the notion of <em>missing</em> data.  Missing float and
 *  double data is always treated as a NaN, both if read or written.  There is
 *  no equivalent of NaN for integer data; reading a missing integer value is a
 *  coding error and will be flagged.  If you are working with integer data
 *  with missing elements, you must first check for a missing value before
 *  loading it:
 *  <pre>
 *  if( !chk.isNA(row) ) ...chk.at8(row)....
 *  </pre>
 *
 *  <p>The same holds true for the other non-real types (timestamps, UUIDs,
 *  Strings, or categoricals); they must be checked for missing before being used.
 *
 *  <p><b>Performance Concerns</b>
 *
 *  <p>The standard {@code for} loop mentioned above is the fastest way to
 *  access data; definitely faster (and less error prone) than iterating over
 *  global row numbers.  Iterating over a single Chunk is nearly always
 *  memory-bandwidth bound.  Often code will iterate over a number of Chunks
 *  aligned together (the common use-case of looking a whole rows of a
 *  dataset).  Again, typically such a code pattern is memory-bandwidth bound
 *  although the X86 will stop being able to prefetch well beyond 100 or 200
 *  Chunks.
 *
 *  <p>Note that Chunk alignment is guaranteed within all the Vecs of a Frame:
 *  Same numbered Chunks of <em>different</em> Vecs will have the same global
 *  row numbering and the same length, enabling a particularly simple and
 *  efficient way to iterate over all rows.
 *
 *  <p>This example computes the Euclidean distance between all the columns and
 *  a given point, and stores the squared distance back in the last column.
 *  Note that due "NaN poisoning" if any row element is missing, the entire
 *  distance calculated will be NaN.
 *  <pre>{@code
final double[] _point;                             // The given point
public void map( Chunk[] chks ) {                  // Map over a set of same-numbered Chunks
  for( int row=0; row < chks[0]._len; row++ ) {    // For all rows
    double dist=0;                                 // Squared distance
    for( int col=0; col < chks.length-1; col++ ) { // For all cols, except the last output col
      double d = chks[col].atd(row) - _point[col]; // Distance along this dimension
      dist += d*d;                                 // Sum-squared-distance
    }
    chks[chks.length-1].set( row, dist );          // Store back the distance in the last col
  }
}}</pre>
 */

public abstract class Chunk extends Iced implements Cloneable {
  /** Global starting row for this local Chunk; a read-only field. */
  transient long _start = -1;
  /** Global starting row for this local Chunk */
  public final long start() { return _start; }
  /** Global index of this chunk filled during chunk load */
  transient int _cidx = -1;

  /** Number of rows in this Chunk; publically a read-only field.  Odd API
   *  design choice: public, not-final, read-only, NO-ACCESSOR.
   *
   *  <p>NO-ACCESSOR: This is a high-performance field, and must have a known
   *  zero-cost cost-model; accessors hide that cost model, and make it
   *  not-obvious that a loop will be properly optimized or not.
   *
   *  <p>not-final: set in various deserializers.
   *  <p>Proper usage: read the field, probably in a hot loop.
   *  <pre>
   *  for( int row=0; row &lt; chunk._len; row++ )
   *    ...chunk.atd(row)...
   *  </pre>
   **/
  public transient int _len;
  /** Internal set of _len.  Used by lots of subclasses.  Not a publically visible API. */
  int set_len(int len) { return _len = len; }
  /** Read-only length of chunk (number of rows). */
  public int len() { return _len; }

  /** Normally==null, changed if chunk is written to.  Not a publically readable or writable field. */
  private transient Chunk _chk2;
  /** Exposed for internal testing only.  Not a publically visible API. */
  public Chunk chk2() { return _chk2; }

  /** Owning Vec; a read-only field */
  transient Vec _vec;
  /** Owning Vec */
  public Vec vec() { return _vec; }

  /** Set the owning Vec */
  public void setVec(Vec vec) { _vec = vec; }

  /** Set the start */
  public void setStart(long start) { _start = start; }
  /** The Big Data.  Frequently set in the subclasses, but not otherwise a publically writable field. */
  byte[] _mem;
  /** Short-cut to the embedded big-data memory.  Generally not useful for
   *  public consumption, since the data remains compressed and holding on to a
   *  pointer to this array defeats the user-mode spill-to-disk. */
  public byte[] getBytes() { return _mem; }

  public void setBytes(byte[] mem) { _mem = mem; }

  /** Used by a ParseExceptionTest to break the Chunk invariants and trigger an
   *  NPE.  Not intended for public use. */
  public final void crushBytes() { _mem=null; }

  final long at8_abs(long i) {
    long x = i - (_start>0 ? _start : 0);
    if( 0 <= x && x < _len) return at8((int) x);
    throw new ArrayIndexOutOfBoundsException(""+_start+" <= "+i+" < "+(_start+ _len));
  }

  /** Load a {@code double} value using absolute row numbers.  Returns
   *  Double.NaN if value is missing.
   *
   *  <p>This version uses absolute element numbers, but must convert them to
   *  chunk-relative indices - requiring a load from an aliasing local var,
   *  leading to lower quality JIT'd code (similar issue to using iterator
   *  objects).
   *
   *  <p>Slightly slower than {@link #atd} since it range-checks within a chunk.
   *  @return double value at the given row, or NaN if the value is missing */
  final double at_abs(long i) {
    long x = i - (_start>0 ? _start : 0);
    if( 0 <= x && x < _len) return atd((int) x);
    throw new ArrayIndexOutOfBoundsException(""+_start+" <= "+i+" < "+(_start+ _len));
  }

  /** Missing value status.
   *
   *  <p>This version uses absolute element numbers, but must convert them to
   *  chunk-relative indices - requiring a load from an aliasing local var,
   *  leading to lower quality JIT'd code (similar issue to using iterator
   *  objects).
   *
   *  <p>Slightly slower than {@link #isNA} since it range-checks within a chunk.
   *  @return true if the value is missing */
  final boolean isNA_abs(long i) {
    long x = i - (_start>0 ? _start : 0);
    if( 0 <= x && x < _len) return isNA((int) x);
    throw new ArrayIndexOutOfBoundsException(""+_start+" <= "+i+" < "+(_start+ _len));
  }

  /** Low half of a 128-bit UUID, or throws if the value is missing.
   *
   *  <p>This version uses absolute element numbers, but must convert them to
   *  chunk-relative indices - requiring a load from an aliasing local var,
   *  leading to lower quality JIT'd code (similar issue to using iterator
   *  objects).
   *
   *  <p>Slightly slower than {@link #at16l} since it range-checks within a chunk.
   *  @return Low half of a 128-bit UUID, or throws if the value is missing.  */
  final long at16l_abs(long i) {
    long x = i - (_start>0 ? _start : 0);
    if( 0 <= x && x < _len) return at16l((int) x);
    throw new ArrayIndexOutOfBoundsException(""+_start+" <= "+i+" < "+(_start+ _len));
  }

  /** High half of a 128-bit UUID, or throws if the value is missing.
   *
   *  <p>This version uses absolute element numbers, but must convert them to
   *  chunk-relative indices - requiring a load from an aliasing local var,
   *  leading to lower quality JIT'd code (similar issue to using iterator
   *  objects).
   *
   *  <p>Slightly slower than {@link #at16h} since it range-checks within a chunk.
   *  @return High half of a 128-bit UUID, or throws if the value is missing.  */
  final long at16h_abs(long i) {
    long x = i - (_start>0 ? _start : 0);
    if( 0 <= x && x < _len) return at16h((int) x);
    throw new ArrayIndexOutOfBoundsException(""+_start+" <= "+i+" < "+(_start+ _len));
  }

  /** String value using absolute row numbers, or null if missing.
   *
   *  <p>This version uses absolute element numbers, but must convert them to
   *  chunk-relative indices - requiring a load from an aliasing local var,
   *  leading to lower quality JIT'd code (similar issue to using iterator
   *  objects).
   *
   *  <p>Slightly slower than {@link #atStr} since it range-checks within a chunk.
   *  @return String value using absolute row numbers, or null if missing. */
  final BufferedString atStr_abs(BufferedString bStr, long i) {
    long x = i - (_start>0 ? _start : 0);
    if( 0 <= x && x < _len) return atStr(bStr, (int) x);
    throw new ArrayIndexOutOfBoundsException(""+_start+" <= "+i+" < "+(_start+ _len));
  }

  /** Load a {@code double} value using chunk-relative row numbers.  Returns Double.NaN
   *  if value is missing.
   *  @return double value at the given row, or NaN if the value is missing */
  public final double atd(int i) { return _chk2 == null ? atd_impl(i) : _chk2. atd_impl(i); }

  /** Load a {@code long} value using chunk-relative row numbers.  Floating
   *  point values are silently rounded to a long.  Throws if the value is
   *  missing.
   *  @return long value at the given row, or throw if the value is missing */
  public final long at8(int i) { return _chk2 == null ? at8_impl(i) : _chk2. at8_impl(i); }

  /** Missing value status using chunk-relative row numbers.
   *
   *  @return true if the value is missing */
  public final boolean isNA(int i) { return _chk2 == null ?isNA_impl(i) : _chk2.isNA_impl(i); }

  /** Low half of a 128-bit UUID, or throws if the value is missing.
   *
   *  @return Low half of a 128-bit UUID, or throws if the value is missing.  */
  public final long at16l(int i) { return _chk2 == null ? at16l_impl(i) : _chk2.at16l_impl(i); }

  /** High half of a 128-bit UUID, or throws if the value is missing.
   *
   *  @return High half of a 128-bit UUID, or throws if the value is missing.  */
  public final long at16h(int i) { return _chk2 == null ? at16h_impl(i) : _chk2.at16h_impl(i); }

  /** String value using chunk-relative row numbers, or null if missing.
   *
   *  @return String value or null if missing. */
  public final BufferedString atStr(BufferedString bStr, int i) { return _chk2 == null ? atStr_impl(bStr, i) : _chk2.atStr_impl(bStr, i); }


  /** Write a {@code long} using absolute row numbers.  There is no way to
   *  write a missing value with this call.  Under rare circumstances this can
   *  throw: if the long does not fit in a double (value is larger magnitude
   *  than 2^52), AND float values are stored in Vector.  In this case, there
   *  is no common compatible data representation.
   *
   *  <p>As with all the {@code set} calls, if the value written does not fit
   *  in the current compression scheme, the Chunk will be inflated into a
   *  NewChunk and the value written there.  Later, the NewChunk will be
   *  compressed (after a {@link #close} call) and written back to the DKV.
   *  i.e., there is some interesting cost if Chunk compression-types need to
   *  change.
   *
   *  <p>This version uses absolute element numbers, but must convert them to
   *  chunk-relative indices - requiring a load from an aliasing local var,
   *  leading to lower quality JIT'd code (similar issue to using iterator
   *  objects). */
  final void set_abs(long i, long l) { long x = i-_start; if (0 <= x && x < _len) set((int) x, l); else _vec.set(i,l); }

  /** Write a {@code double} using absolute row numbers; NaN will be treated as
   *  a missing value.
   *
   *  <p>As with all the {@code set} calls, if the value written does not fit
   *  in the current compression scheme, the Chunk will be inflated into a
   *  NewChunk and the value written there.  Later, the NewChunk will be
   *  compressed (after a {@link #close} call) and written back to the DKV.
   *  i.e., there is some interesting cost if Chunk compression-types need to
   *  change.
   *
   *  <p>This version uses absolute element numbers, but must convert them to
   *  chunk-relative indices - requiring a load from an aliasing local var,
   *  leading to lower quality JIT'd code (similar issue to using iterator
   *  objects). */
  final void set_abs(long i, double d) { long x = i-_start; if (0 <= x && x < _len) set((int) x, d); else _vec.set(i,d); }

  /** Write a {@code float} using absolute row numbers; NaN will be treated as
   *  a missing value.
   *
   *  <p>As with all the {@code set} calls, if the value written does not fit
   *  in the current compression scheme, the Chunk will be inflated into a
   *  NewChunk and the value written there.  Later, the NewChunk will be
   *  compressed (after a {@link #close} call) and written back to the DKV.
   *  i.e., there is some interesting cost if Chunk compression-types need to
   *  change.
   *
   *  <p>This version uses absolute element numbers, but must convert them to
   *  chunk-relative indices - requiring a load from an aliasing local var,
   *  leading to lower quality JIT'd code (similar issue to using iterator
   *  objects). */
  final void set_abs( long i, float  f) { long x = i-_start; if (0 <= x && x < _len) set((int) x, f); else _vec.set(i,f); }


  public double[] toDoubleArray(double[] res){
    if (res==null) res = new double[_len];
    for(int i = 0; i < _len; ++i)
      res[i] = atd(i);
    return res;
  }

  /** Set the element as missing, using absolute row numbers.
   *
   *  <p>As with all the {@code set} calls, if the value written does not fit
   *  in the current compression scheme, the Chunk will be inflated into a
   *  NewChunk and the value written there.  Later, the NewChunk will be
   *  compressed (after a {@link #close} call) and written back to the DKV.
   *  i.e., there is some interesting cost if Chunk compression-types need to
   *  change.
   *
   *  <p>This version uses absolute element numbers, but must convert them to
   *  chunk-relative indices - requiring a load from an aliasing local var,
   *  leading to lower quality JIT'd code (similar issue to using iterator
   *  objects). */
  final void setNA_abs(long i) { long x = i-_start; if (0 <= x && x < _len) setNA((int) x); else _vec.setNA(i); }

  /** Set a {@code String}, using absolute row numbers.
   *
   *  <p>As with all the {@code set} calls, if the value written does not fit
   *  in the current compression scheme, the Chunk will be inflated into a
   *  NewChunk and the value written there.  Later, the NewChunk will be
   *  compressed (after a {@link #close} call) and written back to the DKV.
   *  i.e., there is some interesting cost if Chunk compression-types need to
   *  change.
   *
   *  <p>This version uses absolute element numbers, but must convert them to
   *  chunk-relative indices - requiring a load from an aliasing local var,
   *  leading to lower quality JIT'd code (similar issue to using iterator
   *  objects). */
  public final void set_abs(long i, String str) { long x = i-_start; if (0 <= x && x < _len) set((int) x, str); else _vec.set(i,str); }

  public boolean hasFloat(){return true;}
  public boolean hasNA(){return true;}

  /** Replace all rows with this new chunk */
  public void replaceAll( Chunk replacement ) {
    assert _len == replacement._len;
    _vec.preWriting();          // One-shot writing-init
    _chk2 = replacement;
    assert _chk2._chk2 == null; // Replacement has NOT been written into
  }

  public Chunk deepCopy() {
    Chunk c2 = (Chunk)clone();
    c2._vec=null;
    c2._start=-1;
    c2._cidx=-1;
    c2._mem = _mem.clone();
    return c2;
  }

  private void setWrite() {
    if( _chk2 != null ) return; // Already setWrite
    assert !(this instanceof NewChunk) : "Cannot direct-write into a NewChunk, only append";
    _vec.preWriting();          // One-shot writing-init
    _chk2 = (Chunk)clone();     // Flag this chunk as having been written into
    assert _chk2._chk2 == null; // Clone has NOT been written into
  }

  /** Write a {@code long} with check-relative indexing.  There is no way to
   *  write a missing value with this call.  Under rare circumstances this can
   *  throw: if the long does not fit in a double (value is larger magnitude
   *  than 2^52), AND float values are stored in Vector.  In this case, there
   *  is no common compatible data representation.
   *
   *  <p>As with all the {@code set} calls, if the value written does not fit
   *  in the current compression scheme, the Chunk will be inflated into a
   *  NewChunk and the value written there.  Later, the NewChunk will be
   *  compressed (after a {@link #close} call) and written back to the DKV.
   *  i.e., there is some interesting cost if Chunk compression-types need to
   *  change.
   *  @return the set value
   */
  public final long set(int idx, long l) {
    setWrite();
    if( _chk2.set_impl(idx,l) ) return l;
    (_chk2 = inflate_impl(new NewChunk(this))).set_impl(idx,l);
    return l;
  }

  /** Write a {@code double} with check-relative indexing.  NaN will be treated
   *  as a missing value.
   *
   *  <p>As with all the {@code set} calls, if the value written does not fit
   *  in the current compression scheme, the Chunk will be inflated into a
   *  NewChunk and the value written there.  Later, the NewChunk will be
   *  compressed (after a {@link #close} call) and written back to the DKV.
   *  i.e., there is some interesting cost if Chunk compression-types need to
   *  change.
   *  @return the set value
   */
  public final double set(int idx, double d) {
    setWrite();
    if( _chk2.set_impl(idx,d) ) return d;
    (_chk2 = inflate_impl(new NewChunk(this))).set_impl(idx,d);
    return d;
  }

  /** Write a {@code float} with check-relative indexing.  NaN will be treated
   *  as a missing value.
   *
   *  <p>As with all the {@code set} calls, if the value written does not fit
   *  in the current compression scheme, the Chunk will be inflated into a
   *  NewChunk and the value written there.  Later, the NewChunk will be
   *  compressed (after a {@link #close} call) and written back to the DKV.
   *  i.e., there is some interesting cost if Chunk compression-types need to
   *  change.
   *  @return the set value
   */
  public final float set(int idx, float f) {
    setWrite();
    if( _chk2.set_impl(idx,f) ) return f;
    (_chk2 = inflate_impl(new NewChunk(this))).set_impl(idx,f);
    return f;
  }

  /** Set a value as missing.
   *
   *  <p>As with all the {@code set} calls, if the value written does not fit
   *  in the current compression scheme, the Chunk will be inflated into a
   *  NewChunk and the value written there.  Later, the NewChunk will be
   *  compressed (after a {@link #close} call) and written back to the DKV.
   *  i.e., there is some interesting cost if Chunk compression-types need to
   *  change.
   *  @return the set value
   */
  public final boolean setNA(int idx) {
    setWrite();
    if( _chk2.setNA_impl(idx) ) return true;
    (_chk2 = inflate_impl(new NewChunk(this))).setNA_impl(idx);
    return true;
  }

  /** Write a {@code String} with check-relative indexing.  {@code null} will
   *  be treated as a missing value.
   *
   *  <p>As with all the {@code set} calls, if the value written does not fit
   *  in the current compression scheme, the Chunk will be inflated into a
   *  NewChunk and the value written there.  Later, the NewChunk will be
   *  compressed (after a {@link #close} call) and written back to the DKV.
   *  i.e., there is some interesting cost if Chunk compression-types need to
   *  change.
   *  @return the set value
   */
  public final String set(int idx, String str) {
    setWrite();
    if( _chk2.set_impl(idx,str) ) return str;
    (_chk2 = inflate_impl(new NewChunk(this))).set_impl(idx,str);
    return str;
  }

  /** After writing we must call close() to register the bulk changes.  If a
   *  NewChunk was needed, it will be compressed into some other kind of Chunk.
   *  The resulting Chunk (either a modified self, or a compressed NewChunk)
   *  will be written to the DKV.  Only after that {@code DKV.put} completes
   *  will all readers of this Chunk witness the changes.
   *  @return the passed-in {@link Futures}, for flow-coding.
   */
  public Futures close( int cidx, Futures fs ) {
    if( this  instanceof NewChunk ) _chk2 = this;
    if( _chk2 == null ) return fs;          // No change?
    if( _chk2 instanceof NewChunk ) _chk2 = ((NewChunk)_chk2).new_close();
    DKV.put(_vec.chunkKey(cidx),_chk2,fs,true); // Write updated chunk back into K/V
    return fs;
  }

  /** @return Chunk index */
  public int cidx() {
    assert _cidx != -1 : "Chunk idx was not properly loaded!";
    return _cidx;
  }

  /** Chunk-specific readers.  Not a public API */
  abstract double   atd_impl(int idx);
  abstract long     at8_impl(int idx);
  abstract boolean isNA_impl(int idx);
  long at16l_impl(int idx) { throw new IllegalArgumentException("Not a UUID"); }
  long at16h_impl(int idx) { throw new IllegalArgumentException("Not a UUID"); }
  BufferedString atStr_impl(BufferedString bStr, int idx) { throw new IllegalArgumentException("Not a String"); }
<<<<<<< HEAD
  
=======

>>>>>>> 4f96ee57
  /** Chunk-specific writer.  Returns false if the value does not fit in the
   *  current compression scheme.  */
  abstract boolean set_impl  (int idx, long l );
  abstract boolean set_impl  (int idx, double d );
  abstract boolean set_impl  (int idx, float f );
  abstract boolean setNA_impl(int idx);
  boolean set_impl (int idx, String str) { throw new IllegalArgumentException("Not a String"); }

  //Zero sparse methods:
  
  /** Sparse Chunks have a significant number of zeros, and support for
   *  skipping over large runs of zeros in a row.
   *  @return true if this Chunk is sparse.  */
  public boolean isSparseZero() {return false;}

  /** Sparse Chunks have a significant number of zeros, and support for
   *  skipping over large runs of zeros in a row.
   *  @return At least as large as the count of non-zeros, but may be significantly smaller than the {@link #_len} */
  public int sparseLenZero() {return _len;}

  public int nextNZ(int rid){ return rid + 1;}

  /** Get chunk-relative indices of values (nonzeros for sparse, all for dense)
   *  stored in this chunk.  For dense chunks, this will contain indices of all
   *  the rows in this chunk.
   *  @return array of chunk-relative indices of values stored in this chunk. */
  public int nonzeros(int [] res) {
    for( int i = 0; i < _len; ++i) res[i] = i;
    return _len;
  }
  //NA sparse methods:
  
  /** Sparse Chunks have a significant number of NAs, and support for
   *  skipping over large runs of NAs in a row.
   *  @return true if this Chunk is sparseNA.  */
  public boolean isSparseNA() {return false;}

  /** Sparse Chunks have a significant number of NAs, and support for
   *  skipping over large runs of NAs in a row.
   *  @return At least as large as the count of non-NAs, but may be significantly smaller than the {@link #_len} */
  public int sparseLenNA() {return _len;}

  // Next non-NA. Analogous to nextNZ()
  public int nextNNA(int rid){ return rid + 1;}
  
  /** Get chunk-relative indices of values (nonnas for nasparse, all for dense)
   *  stored in this chunk.  For dense chunks, this will contain indices of all
   *  the rows in this chunk.
   *  @return array of chunk-relative indices of values stored in this chunk. */
  public int nonnas(int [] res) {
    for( int i = 0; i < _len; ++i) res[i] = i;
    return _len;
  }
  
  /** Report the Chunk min-value (excluding NAs), or NaN if unknown.  Actual
   *  min can be higher than reported.  Used to short-cut RollupStats for
   *  constant and boolean chunks. */
  double min() { return Double.NaN; }
  /** Report the Chunk max-value (excluding NAs), or NaN if unknown.  Actual
   *  max can be lower than reported.  Used to short-cut RollupStats for
   *  constant and boolean chunks. */
  double max() { return Double.NaN; }


  public NewChunk inflate(){
    return inflate_impl(new NewChunk(this));
  }
  /** Chunk-specific bulk inflater back to NewChunk.  Used when writing into a
   *  chunk and written value is out-of-range for an update-in-place operation.
   *  Bulk copy from the compressed form into the nc._ls array.   */
  public abstract NewChunk inflate_impl(NewChunk nc);

  /** Return the next Chunk, or null if at end.  Mostly useful for parsers or
   *  optimized stencil calculations that want to "roll off the end" of a
   *  Chunk, but in a highly optimized way. */
  public Chunk nextChunk( ) { return _vec.nextChunk(this); }

  /** @return String version of a Chunk, currently just the class name */
  @Override public String toString() { return getClass().getSimpleName(); }

  /** In memory size in bytes of the compressed Chunk plus embedded array. */
  public long byteSize() {
    long s= _mem == null ? 0 : _mem.length;
    s += (2+5)*8 + 12; // 2 hdr words, 5 other words, @8bytes each, plus mem array hdr
    if( _chk2 != null ) s += _chk2.byteSize();
    return s;
  }

  /** Custom serializers implemented by Chunk subclasses: the _mem field
   *  contains ALL the fields already. */
  @Override public AutoBuffer write_impl(AutoBuffer bb) {
    return bb.putA1(_mem, _mem.length);
  }

  /** Custom deserializers, implemented by Chunk subclasses: the _mem field
   *  contains ALL the fields already.  Init _start to -1, so we know we have
   *  not filled in other fields.  Leave _vec and _chk2 null, leave _len
   *  unknown. */
  abstract public Chunk read_impl( AutoBuffer ab );

  // -----------------
  // Support for fixed-width format printing
//  private String pformat () { return pformat0(); }
//  private int pformat__len { return pformat_len0(); }

  /** Fixed-width format printing support.  Filled in by the subclasses. */
  public byte precision() { return -1; } // Digits after the decimal, or -1 for "all"

//  protected String pformat0() {
//    long min = (long)_vec.min();
//    if( min < 0 ) return "% "+pformat_len0()+"d";
//    return "%"+pformat_len0()+"d";
//  }
//  protected int pformat_len0() {
//    int len=0;
//    long min = (long)_vec.min();
//    if( min < 0 ) len++;
//    long max = Math.max(Math.abs(min),Math.abs((long)_vec.max()));
//    throw H2O.unimpl();
//    //for( int i=1; i<DParseTask.powers10i.length; i++ )
//    //  if( max < DParseTask.powers10i[i] )
//    //    return i+len;
//    //return 20;
//  }
//  protected int pformat_len0( double scale, int lg ) {
//    double dx = Math.log10(scale);
//    int x = (int)dx;
//    throw H2O.unimpl();
//    //if( DParseTask.pow10i(x) != scale ) throw H2O.unimpl();
//    //int w=1/*blank/sign*/+lg/*compression limits digits*/+1/*dot*/+1/*e*/+1/*neg exp*/+2/*digits of exp*/;
//    //return w;
//  }

  /** Used by the parser to help report various internal bugs.  Not intended for public use. */
  public final void reportBrokenCategorical(int i, int j, long l, int[] cmap, int levels) {
    StringBuilder sb = new StringBuilder("Categorical renumber task, column # " + i + ": Found OOB index " + l + " (expected 0 - " + cmap.length + ", global domain has " + levels + " levels) pulled from " + getClass().getSimpleName() +  "\n");
    int k = 0;
    for(; k < Math.min(5,_len); ++k)
      sb.append("at8_abs[" + (k+_start) + "] = " + atd(k) + ", _chk2 = " + (_chk2 != null?_chk2.atd(k):"") + "\n");
    k = Math.max(k,j-2);
    sb.append("...\n");
    for(; k < Math.min(_len,j+2); ++k)
      sb.append("at8_abs[" + (k+_start) + "] = " + atd(k) + ", _chk2 = " + (_chk2 != null?_chk2.atd(k):"") + "\n");
    sb.append("...\n");
    k = Math.max(k,_len-5);
    for(; k < _len; ++k)
      sb.append("at8_abs[" + (k+_start) + "] = " + atd(k) + ", _chk2 = " + (_chk2 != null?_chk2.atd(k):"") + "\n");
    throw new RuntimeException(sb.toString());
  }
}<|MERGE_RESOLUTION|>--- conflicted
+++ resolved
@@ -515,11 +515,7 @@
   long at16l_impl(int idx) { throw new IllegalArgumentException("Not a UUID"); }
   long at16h_impl(int idx) { throw new IllegalArgumentException("Not a UUID"); }
   BufferedString atStr_impl(BufferedString bStr, int idx) { throw new IllegalArgumentException("Not a String"); }
-<<<<<<< HEAD
-  
-=======
-
->>>>>>> 4f96ee57
+
   /** Chunk-specific writer.  Returns false if the value does not fit in the
    *  current compression scheme.  */
   abstract boolean set_impl  (int idx, long l );
