--- conflicted
+++ resolved
@@ -152,8 +152,6 @@
               && !_domains[i].containsKey("Na")
               &&  _nstrings[i] >= nonemptyLines) {
         types[i] = Vec.T_CAT;
-<<<<<<< HEAD
-=======
         continue;
       }
 
@@ -164,7 +162,6 @@
           || !_domains[i].containsKey("Na")
           ||  _nstrings[i] >= nonemptyLines)) {
         types[i] = Vec.T_NUM;
->>>>>>> 4f96ee57
         continue;
       }
 
