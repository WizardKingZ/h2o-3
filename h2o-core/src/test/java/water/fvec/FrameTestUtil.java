--- conflicted
+++ resolved
@@ -28,13 +28,8 @@
     return f;
   }
 
-<<<<<<< HEAD
-  public static NewChunk createNC(String fname, String[] data, int cidx, int len) {
-    NewChunk[] nchunks = Frame.createNewChunks(fname, cidx);
-=======
   public static NewChunk createNC(String fname, String[] data, int cidx, int len, byte[] types) {
     NewChunk[] nchunks = Frame.createNewChunks(fname, types, cidx);
->>>>>>> 4f96ee57
     for (int i=0; i<len; i++) {
       nchunks[0].addStr(data[i] != null ? data[i] : null);
     }
