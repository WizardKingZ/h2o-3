package hex;

import water.*;
import water.fvec.Chunk;
import water.fvec.Frame;
import water.fvec.Vec;

import java.util.Arrays;

/**
* Created by tomasnykodym on 1/29/15.
 *
 * Provides higher level interface for accessing data row-wise.
 *
 * Performs on the fly auto-expansion of categorical variables (to 1 hot encoding) and standardization ( or normalize/demean/descale/none) of predictors and response.
 * Supports sparse data, sparse columns can be transformed to sparse rows on the fly with some (significant) memory overhead,
 * as the data of the whole chunk(s) will be copied.
 *
*/
public class DataInfo extends Keyed {
  public int [] _activeCols;
  public Frame _adaptedFrame;
  public int _responses;   // number of responses

  public enum TransformType {
    NONE, STANDARDIZE, NORMALIZE, DEMEAN, DESCALE;

    public boolean isMeanAdjusted(){
      switch(this){
        case NONE:
        case DESCALE:
        case NORMALIZE:
          return false;
        case STANDARDIZE:
        case DEMEAN:
          return true;
        default:
          throw H2O.unimpl();
      }
    }
    public boolean isSigmaScaled(){
      switch(this){
        case NONE:
        case DEMEAN:
        case NORMALIZE:
          return false;
        case STANDARDIZE:
        case DESCALE:
          return true;
        default:
          throw H2O.unimpl();
      }
    }
  }
  public TransformType _predictor_transform;
  public TransformType _response_transform;
  public boolean _useAllFactorLevels;
  public int _nums;
  public int _bins;
  public int _cats;
  public int [] _catOffsets;
  public int [] _catMissing;  // bucket for missing categoricals
  public int [] _permutation; // permutation matrix mapping input col indices to adaptedFrame
  public double [] _normMul;
  public double [] _normSub;
  public double [] _normRespMul;
  public double [] _normRespSub;
  public double [] _numMeans;
  public boolean _intercept = true;
  public final boolean _offset;
  public final boolean _weights;
  public final boolean _fold;
  public int responseChunkId(){return _cats + _nums + (_weights?1:0) + (_offset?1:0) + (_fold?1:0);}
  public int foldChunkId(){return _cats + _nums + (_weights?1:0) + (_offset?1:0);}
  public int offsetChunkId(){return _cats + _nums + (_weights ?1:0);}
  public int weightChunkId(){return _cats + _nums;}
  public final boolean _skipMissing;
  public final boolean _imputeMissing;
  public boolean _valid; // DataInfo over validation data set, can have unseen (unmapped) categorical levels
  final int [][] _catLvls;

  @Override protected long checksum_impl() {throw H2O.unimpl();} // don't really need checksum

<<<<<<< HEAD
  private DataInfo() {super(null);_catLvls = null; _skipMissing = true; _valid = false; _offset = false; _weights = false; _fold = false; }
=======
  private DataInfo() { super(null); _catLvls = null; _skipMissing = true; _imputeMissing = false; _valid = false; _offset = false; _weights = false; _fold = false; }
>>>>>>> ac26cf2d

  public DataInfo deep_clone() {
    AutoBuffer ab = new AutoBuffer();
    this.write(ab);
    ab.flipForReading();
    return (DataInfo)new DataInfo().read(ab);
  }
  // make *empty* data info for numeric only datasets with no regularization
  public static DataInfo makeEmpty(int fullN) {
    return new DataInfo(fullN);
  }

  private DataInfo(int nums) {
    _offset = false;
    _weights = false;
    _fold = false;
    _nums = nums;
    _catOffsets = new int[]{0};
    _predictor_transform = TransformType.NONE;
    _response_transform = TransformType.NONE;
    _skipMissing = true;
    _imputeMissing = false;
    _catLvls = null;
  }
  // Modify the train & valid frames directly; sort the categorical columns
  // up front according to size; compute the mean/sigma for each column for
  // later normalization.
<<<<<<< HEAD
  public DataInfo(Key selfKey, Frame train, Frame valid, int nResponses, boolean useAllFactorLevels, TransformType predictor_transform, TransformType response_transform, boolean skipMissing, boolean missingBucket, boolean weight, boolean offset, boolean fold) {
=======
  public DataInfo(Key selfKey, Frame train, Frame valid, int nResponses, boolean useAllFactorLevels, TransformType predictor_transform, TransformType response_transform, boolean skipMissing, boolean imputeMissing, boolean missingBucket, boolean weight, boolean offset, boolean fold) {
>>>>>>> ac26cf2d
    super(selfKey);
    _valid = false;
    assert predictor_transform != null;
    assert  response_transform != null;
    _offset = offset;
    _weights = weight;
    _fold = fold;
<<<<<<< HEAD
=======
    assert !(skipMissing && imputeMissing) : "skipMissing and imputeMissing cannot both be true";
>>>>>>> ac26cf2d
    _skipMissing = skipMissing;
    _imputeMissing = imputeMissing;
    _predictor_transform = predictor_transform;
    _response_transform = response_transform;
    _responses = nResponses;
    _useAllFactorLevels = useAllFactorLevels;
    _catLvls = null;
    _permutation = new int[train.numCols()];
    final Vec[] tvecs = train.vecs();
    final Vec[] vvecs = (valid == null) ? null : valid.vecs();

    // Count categorical-vs-numerical
    final int n = tvecs.length-_responses - (offset?1:0) - (weight?1:0) - (fold?1:0);
    int [] nums = MemoryManager.malloc4(n);
    int [] cats = MemoryManager.malloc4(n);
    int nnums = 0, ncats = 0;
    for(int i = 0; i < n; ++i)
      if (tvecs[i].isEnum())
        cats[ncats++] = i;
      else
        nums[nnums++] = i;
    _nums = nnums;
    _cats = ncats;
    // sort the cats in the decreasing order according to their size
    for(int i = 0; i < ncats; ++i)
      for(int j = i+1; j < ncats; ++j)
        if( tvecs[cats[i]].domain().length < tvecs[cats[j]].domain().length ) {
          int x = cats[i];
          cats[i] = cats[j];
          cats[j] = x;
        }
    String[] names = new String[train.numCols()];
    Vec[] tvecs2 = new Vec[train.numCols()];

    // Compute the cardinality of each cat
    _catOffsets = MemoryManager.malloc4(ncats+1);
    _catMissing = new int[ncats];
    int len = _catOffsets[0] = 0;
    for(int i = 0; i < ncats; ++i) {
      _permutation[i] = cats[i];
      names[i]  =   train._names[cats[i]];
      Vec v = (tvecs2[i] = tvecs[cats[i]]);
      _catMissing[i] = missingBucket ? 1 : 0; //needed for test time
      _catOffsets[i+1] = (len += v.domain().length - (useAllFactorLevels?0:1) + (missingBucket ? 1 : 0)); //missing values turn into a new factor level
    }
    _numMeans = new double[_nums];
    for(int i = 0; i < _nums; ++i){
      names[i+_cats] = train._names[nums[i]];
      tvecs2[i+_cats] = train.vec(nums[i]);
      _numMeans[i] = train.vec(nums[i]).mean();
      _permutation[i+_cats] = nums[i];
    }
    for(int i = names.length-nResponses - (weight?1:0) - (offset?1:0) - (fold?1:0); i < names.length; ++i) {
      names[i] = train._names[i];
      tvecs2[i] = train.vec(i);
    }
    _adaptedFrame = new Frame(names,tvecs2);
    train.restructure(names,tvecs2);
    if (valid != null)
      valid.restructure(names,valid.vecs(names));
//    _adaptedFrame = train;

    setPredictorTransform(predictor_transform);
    if(_responses > 0)
      setResponseTransform(response_transform);
  }

<<<<<<< HEAD
  public DataInfo(Key selfKey, Frame train, Frame valid, int nResponses, boolean useAllFactorLevels, TransformType predictor_transform, TransformType response_transform, boolean skipMissing, boolean missingBucket, boolean weight, boolean offset, boolean fold, boolean intercept) {
    this(selfKey, train, valid, nResponses, useAllFactorLevels, predictor_transform, response_transform, skipMissing, missingBucket, weight, offset, fold);
=======
  public DataInfo(Key selfKey, Frame train, Frame valid, int nResponses, boolean useAllFactorLevels, TransformType predictor_transform, TransformType response_transform, boolean skipMissing, boolean imputeMissing, boolean missingBucket, boolean weight, boolean offset, boolean fold, boolean intercept) {
    this(selfKey, train, valid, nResponses, useAllFactorLevels, predictor_transform, response_transform, skipMissing, imputeMissing, missingBucket, weight, offset, fold);
>>>>>>> ac26cf2d
    _intercept = intercept;
  }

  public DataInfo validDinfo(Frame valid) {
<<<<<<< HEAD
    DataInfo res = new DataInfo(Key.make(),_adaptedFrame,null,1,_useAllFactorLevels,TransformType.NONE,TransformType.NONE,_skipMissing,false, _weights,_offset, _fold);
=======
    DataInfo res = new DataInfo(Key.make(),_adaptedFrame,null,1,_useAllFactorLevels,TransformType.NONE,TransformType.NONE,_skipMissing,_imputeMissing,false,_weights,_offset,_fold);
>>>>>>> ac26cf2d
    res._adaptedFrame = new Frame(_adaptedFrame.names(),valid.vecs(_adaptedFrame.names()));
    res._valid = true;
    return res;
  }

  public double[] denormalizeBeta(double [] beta) {
    assert beta.length == fullN()+1;
    beta = MemoryManager.arrayCopyOf(beta,beta.length);
    if (_predictor_transform == DataInfo.TransformType.STANDARDIZE) {
      double norm = 0.0;        // Reverse any normalization on the intercept
      // denormalize only the numeric coefs (categoricals are not normalized)
      final int numoff = numStart();
      for (int i = numoff; i < beta.length - 1; i++) {
        double b = beta[i] * _normMul[i - numoff];
        norm += b * _normSub[i - numoff]; // Also accumulate the intercept adjustment
        beta[i] = b;
      }
      beta[beta.length-1] -= norm;
    }
    return beta;
  }

  // private constructor called by filterExpandedColumns
<<<<<<< HEAD
  private DataInfo(Key selfKey, Frame fr, int[][] catLevels, int responses, TransformType predictor_transform, TransformType response_transform, boolean skipMissing, boolean weight, boolean offset, boolean fold){
=======
  private DataInfo(Key selfKey, Frame fr, int[][] catLevels, int responses, TransformType predictor_transform, TransformType response_transform, boolean skipMissing, boolean imputeMissing, boolean weight, boolean offset, boolean fold){
>>>>>>> ac26cf2d
    super(selfKey);
    _offset = offset;
    _weights = weight;
    _fold = fold;
    _valid = false;
    assert predictor_transform != null;
    assert  response_transform != null;
    _predictor_transform = predictor_transform;
    _response_transform  =  response_transform;
    _skipMissing = skipMissing;
    _imputeMissing = imputeMissing;
    _adaptedFrame = fr;
    _catOffsets = MemoryManager.malloc4(catLevels.length + 1);
    _catMissing = new int[catLevels.length];
    int s = 0;
    for(int i = 0; i < catLevels.length; ++i){
      _catOffsets[i] = s;
      s += catLevels[i].length;
    }
    _catLvls = catLevels;
    _catOffsets[_catOffsets.length-1] = s;
    _responses = responses;
    _cats = catLevels.length;
    _nums = fr.numCols()-_cats - responses - (_offset?1:0) - (_weights?1:0) - (_fold?1:0);
    _useAllFactorLevels = true;
    _numMeans = new double[_nums];
    for(int i = 0; i < _nums; i++)
      _numMeans[i] = _adaptedFrame.vec(_cats+i).mean();
    setPredictorTransform(predictor_transform);
    setResponseTransform(response_transform);
  }


  public DataInfo filterExpandedColumns(int [] cols){
    assert _predictor_transform != null;
    assert  _response_transform != null;
    if(cols == null)return this;
    int i = 0, j = 0, ignoredCnt = 0;
    //public DataInfo(Frame fr, int hasResponses, boolean useAllFactorLvls, double [] normSub, double [] normMul, double [] normRespSub, double [] normRespMul){
    int [][] catLvls = new int[_cats][];
    int [] ignoredCols = MemoryManager.malloc4(_nums + _cats);
    // first do categoricals...
    if(_catOffsets != null)
      while(i < cols.length && cols[i] < _catOffsets[_catOffsets.length-1]){
        int [] levels = MemoryManager.malloc4(_catOffsets[j+1] - _catOffsets[j]);
        int k = 0;
        while(i < cols.length && cols[i] < _catOffsets[j+1])
          levels[k++] = cols[i++]-_catOffsets[j];
        if(k > 0)
          catLvls[j] = Arrays.copyOf(levels, k);
        ++j;
      }
    for(int k =0; k < catLvls.length; ++k)
      if(catLvls[k] == null)ignoredCols[ignoredCnt++] = k;
    if(ignoredCnt > 0){
      int [][] c = new int[_cats-ignoredCnt][];
      int y = 0;
      for (int[] catLvl : catLvls) if (catLvl != null) c[y++] = catLvl;
      assert y == c.length;
      catLvls = c;
    }
    // now numerics
    int prev = j = 0;
    for(; i < cols.length; ++i){
      for(int k = prev; k < (cols[i]-numStart()); ++k ){
        ignoredCols[ignoredCnt++] = k+_cats;
        ++j;
      }
      prev = ++j;
    }
    for(int k = prev; k < _nums; ++k)
      ignoredCols[ignoredCnt++] = k+_cats;
    Frame f = new Frame(_adaptedFrame.names().clone(),_adaptedFrame.vecs().clone());
    if(ignoredCnt > 0) f.remove(Arrays.copyOf(ignoredCols,ignoredCnt));
    assert catLvls.length < f.numCols():"cats = " + catLvls.length + " numcols = " + f.numCols();
<<<<<<< HEAD
    DataInfo dinfo = new DataInfo(_key,f,catLvls, _responses, _predictor_transform, _response_transform, _skipMissing, _weights, _offset, _fold);
=======
    DataInfo dinfo = new DataInfo(_key,f,catLvls, _responses, _predictor_transform, _response_transform, _skipMissing, _imputeMissing, _weights, _offset, _fold);
>>>>>>> ac26cf2d
    // do not put activeData into K/V - active data is recreated on each node based on active columns
    dinfo._activeCols = cols;
    return dinfo;
  }

  public void updateWeightedSigmaAndMean(double [] sigmas, double [] mean) {
    if(_predictor_transform.isSigmaScaled()) {
      if(sigmas.length != _normMul.length)
        throw new IllegalArgumentException("Length of sigmas does not match number of scaled columns.");
      for(int i = 0; i < sigmas.length; ++i)
        _normMul[i] = sigmas[i] != 0?1.0/sigmas[i]:1;
    }
    if(_predictor_transform.isMeanAdjusted()) {
      if(sigmas.length != _normMul.length)
        throw new IllegalArgumentException("Length of sigmas does not match number of scaled columns.");
      for(int i = 0; i < sigmas.length; ++i)
        _normSub[i] = mean[i];
    }
  }

  private void setTransform(TransformType t, double [] normMul, double [] normSub, int vecStart, int n) {
    for (int i = 0; i < n; ++i) {
      Vec v = _adaptedFrame.vec(vecStart + i);
      switch (t) {
        case STANDARDIZE:
          normMul[i] = (v.sigma() != 0)?1.0/v.sigma():1.0;
          normSub[i] = v.mean();
          break;
        case NORMALIZE:
          normMul[i] = (v.max() - v.min() > 0)?1.0/(v.max() - v.min()):1.0;
          normSub[i] = v.mean();
          break;
        case DEMEAN:
          normMul[i] = 1;
          normSub[i] = v.mean();
          break;
        case DESCALE:
          normMul[i] = (v.sigma() != 0)?1.0/v.sigma():1.0;
          normSub[i] = 0;
          break;
        default:
          throw H2O.unimpl();
      }
      assert !Double.isNaN(normMul[i]);
      assert !Double.isNaN(normSub[i]);
    }
  }
  public void setPredictorTransform(TransformType t){
    _predictor_transform = t;
    if(t == TransformType.NONE) {
      _normMul = null;
      _normSub = null;
    } else {
      _normMul = MemoryManager.malloc8d(_nums);
      _normSub = MemoryManager.malloc8d(_nums);
      setTransform(t,_normMul,_normSub,_cats,_nums);
    }
  }

  public void setResponseTransform(TransformType t){
    _response_transform = t;
    if(t == TransformType.NONE) {
      _normRespMul = null;
      _normRespSub = null;
    } else {
      _normRespMul = MemoryManager.malloc8d(_responses);
      _normRespSub = MemoryManager.malloc8d(_responses);
      setTransform(t,_normRespMul,_normRespSub,_adaptedFrame.numCols()-_responses,_responses);
    }
  }
  public final int fullN(){return _nums + _catOffsets[_cats];}
  public final int largestCat(){return _cats > 0?_catOffsets[1]:0;}
  public final int numStart(){return _catOffsets[_cats];}
  public final String [] coefNames(){
    int k = 0;
    final int n = fullN();
    String [] res = new String[n];
    final Vec [] vecs = _adaptedFrame.vecs();
    for(int i = 0; i < _cats; ++i) {
      for (int j = _useAllFactorLevels ? 0 : 1; j < vecs[i].domain().length; ++j)
        res[k++] = _adaptedFrame._names[i] + "." + vecs[i].domain()[j];
      if (_catMissing[i] > 0) res[k++] = _adaptedFrame._names[i] + ".missing(NA)";
    }
    final int nums = n-k;
    System.arraycopy(_adaptedFrame._names, _cats, res, k, nums);
    return res;
  }

  // Return permutation matrix mapping input names to adaptedFrame colnames
  public int[] mapNames(String[] names) {
    assert names.length == _adaptedFrame._names.length : "Names must be the same length!";
    int[] idx = new int[names.length];
    Arrays.fill(idx, -1);

    for(int i = 0; i < _adaptedFrame._names.length; i++) {
      for(int j = 0; j < names.length; j++) {
        if( names[j].equals(_adaptedFrame.name(i)) ) {
          idx[i] = j; break;
        }
      }
    }
    return idx;
  }

  /**
   * Undo the standardization/normalization of numerical columns
   * @param in input values
   * @param out output values (can be the same as input)
   */
  public final void unScaleNumericals(float[] in, float[] out) {
    if (_nums == 0) return;
    assert (in.length == out.length);
    assert (in.length == fullN());
    for (int k=numStart(); k < fullN(); ++k)
      out[k] = in[k] / (float)_normMul[k-numStart()] + (float)_normSub[k-numStart()];
  }

  public final class Row {
    public boolean bad;
    public double [] numVals;
    public double [] response;
    public int    [] numIds;
    public int    [] binIds;
    public long      rid;
    public int       nBins;
    public int       nNums;
    public double    offset = 0;
    public double    weight = 1;
    public final double etaOffset;

    public final boolean isSparse(){return numIds != null;}

    public Row(boolean sparse, int nNums, int nBins, int nresponses, double etaOffset) {
      binIds = MemoryManager.malloc4(nBins);
      numVals = MemoryManager.malloc8d(nNums);
      response = MemoryManager.malloc8d(nresponses);
      if(sparse)
        numIds = MemoryManager.malloc4(nNums);
      this.etaOffset = etaOffset;
      this.nNums = sparse?0:nNums;
    }

    public Row(boolean sparse, double[] numVals, int[] binIds, double[] response, double etaOffset) {
      int nNums = numVals == null ? 0:numVals.length;
      this.numVals = numVals;
      if(sparse)
        numIds = MemoryManager.malloc4(nNums);
      this.etaOffset = etaOffset;
      this.nNums = sparse ? 0:nNums;
      this.nBins = binIds == null ? 0:binIds.length;
      this.binIds = binIds;
      this.response = response;
    }

    public double response(int i) {return response[i];}

    public double get(int i) {
      int off = numStart();
      if(i >= off) { // numbers
        if(numIds == null)
          return numVals[i-off];
        int j = Arrays.binarySearch(numIds,i);
        return j >= 0?numVals[j]:0;
      } else { // categoricvasl
        int j = Arrays.binarySearch(binIds,i);
        return j >= 0?1:0;
      }
    }

    public void addBinId(int id) {
      if(binIds.length == nBins)
        binIds = Arrays.copyOf(binIds,Math.max(4, (binIds.length + (binIds.length >> 1))));
      binIds[nBins++] = id;
    }
    public void addNum(int id, double val) {
      if(numIds.length == nNums) {
        int newSz = Math.max(4,numIds.length + (numIds.length >> 1));
        numIds = Arrays.copyOf(numIds, newSz);
        numVals = Arrays.copyOf(numVals, newSz);
      }
      int i = nNums++;
      numIds[i] = id;
      numVals[i] = val;
    }

    public final double innerProduct(double [] vec) {
      double res = 0;
      int numStart = numStart();
      for(int i = 0; i < nBins; ++i)
        res += vec[binIds[i]];
      if(numIds == null) {
        for (int i = 0; i < numVals.length; ++i)
          res += numVals[i] * vec[numStart + i];
      } else {
        res += etaOffset;
        for (int i = 0; i < nNums; ++i)
          res += numVals[i] * vec[numIds[i]];
      }
      if(_intercept)
        res += vec[vec.length-1];
      return res;
    }

    public String toString() {
      return this.rid + Arrays.toString(Arrays.copyOf(binIds,nBins)) + ", " + Arrays.toString(numVals);
    }
  }

  public final int getCategoricalId(int cid, int val) {
    final int c;
    if (_catLvls != null)  // some levels are ignored?
      c = Arrays.binarySearch(_catLvls[cid], val);
    else c = val - (_useAllFactorLevels?0:1);
    if( c < 0) return -1;
    int v = c + _catOffsets[cid];
    if(v >= _catOffsets[cid+1]) { // previously unseen level
      assert _valid:"categorical value out of bounds, got " + v + ", next cat starts at " + _catOffsets[cid+1];
      return -2;
    }
    return v;
  }

  public final Row extractDenseRow(Chunk[] chunks, int rid, Row row) {
    row.bad = false;
    row.rid = rid + chunks[0].start();
    if (_skipMissing)
      for (Chunk c : chunks)
        if(c.isNA(rid)) {
          row.bad = true;
          return row;
        }
    int nbins = 0;
    for (int i = 0; i < _cats; ++i) {
      if (chunks[i].isNA(rid)) {
          row.binIds[nbins++] = _catOffsets[i + 1] - 1; // missing value turns into extra (last) factor
      } else {
        int c = getCategoricalId(i,(int)chunks[i].at8(rid));
        if(c >= 0)
          row.binIds[nbins++] = c;
      }
    }
    row.nBins = nbins;
    final int n = _nums;
    for (int i = 0; i < n; ++i) {
      double d = chunks[_cats + i].atd(rid); // can be NA if skipMissing() == false
      if (_imputeMissing && Double.isNaN(d)) d = _numMeans[i];
      if (_normMul != null && _normSub != null)
        d = (d - _normSub[i]) * _normMul[i];
      row.numVals[i] = d;
    }
    for (int i = 0; i < _responses; ++i) {
      row.response[i] = chunks[responseChunkId()].atd(rid);
      if (_normRespMul != null)
        row.response[i] = (row.response[i] - _normRespSub[i]) * _normRespMul[i];
      if (Double.isNaN(row.response[i])) {
        row.bad = true;
        return row;
      }
    }
    if(_offset)
      row.offset = chunks[offsetChunkId()].atd(rid);
    if(_weights)
      row.weight = chunks[weightChunkId()].atd(rid);
    return row;
  }
  public Row newDenseRow(){
    return new Row(false,_nums,_cats,_responses,0);
  }
  public Row newDenseRow(double[] numVals) {
    return new Row(false, numVals, null, null, 0);
  }
  public double computeSparseOffset(double [] coefficients) {
    double etaOffset = 0;
    if(_normMul != null && _normSub != null && coefficients != null)
      for(int i = 0; i < _nums; ++i)
        etaOffset -= coefficients[i+numStart()] * _normSub[i] * _normMul[i];
    return etaOffset;
  }
  /**
   * Extract (sparse) rows from given chunks.
   * Essentially turns the dataset 90 degrees.
   * @param chunks - chunk of dataset
   * @param offset - adjustment for 0s if running with on-the-fly standardization (i.e. zeros are not really zeros because of centering)
   * @return array of sparse rows
   */
  public final Row[]  extractSparseRows(Chunk [] chunks, double offset) {
    if(!_skipMissing)  throw H2O.unimpl();
    Row[] rows = new Row[chunks[0]._len];

    for (int i = 0; i < rows.length; ++i) {
      rows[i] = new Row(true, Math.min(_nums - _bins, 16), Math.min(_bins, 16) + _cats, _responses, offset);
      rows[i].rid = chunks[0].start() + i;
      if(_offset)  {
        rows[i].offset = chunks[offsetChunkId()].atd(i);
        if(Double.isNaN(rows[i].offset)) rows[i].bad = true;
      }
      if(_weights) {
        rows[i].weight = chunks[weightChunkId()].atd(i);
        if(Double.isNaN(rows[i].weight)) rows[i].bad = true;
      }
    }
    // categoricals
    for (int i = 0; i < _cats; ++i) {
      for (int r = 0; r < chunks[0]._len; ++r) {
        Row row = rows[r];
        if(row.bad)continue;
        if (chunks[i].isNA(r)) {
          if (_skipMissing) {
            row.bad = true;
          } else
            row.binIds[row.nBins++] = _catOffsets[i + 1] - 1; // missing value turns into extra (last) factor
        } else {
          int c = getCategoricalId(i,(int)chunks[i].at8(r));
          if(c >=0)
            row.binIds[row.nBins++] = c;
        }
      }
    }
    int numStart = numStart();
    // binary cols
    for (int cid = 0; cid < _bins; ++cid) {
      Chunk c = chunks[cid + _cats];
      for (int r = c.nextNZ(-1); r < c._len; r = c.nextNZ(r)) {
        if(!c.isSparse() && c.atd(r) == 0)continue;
        Row row = rows[r];
        if (row.bad) continue;
        if (c.isNA(r))
          row.bad = _skipMissing;
        row.addBinId(cid + numStart);
      }
    }
    // generic numbers
    for (int cid = 0; cid < _nums; ++cid) {
      Chunk c = chunks[_cats + cid];
      int oldRow = -1;
      for (int r = c.nextNZ(-1); r < c._len; r = c.nextNZ(r)) {
        if(!c.isSparse() && c.atd(r) == 0)continue;
        assert r > oldRow;
        oldRow = r;
        Row row = rows[r];
        if (row.bad) continue;
        if (c.isNA(r)) row.bad = _skipMissing;
        double d = c.atd(r);
        if(_normMul != null)
          d *= _normMul[cid]; // no centering here, we already have etaOffset
        row.addNum(cid + numStart + _bins, d);
      }
    }
    // response(s)
    for (int i = 1; i <= _responses; ++i) {
      Chunk rChunk = chunks[responseChunkId()];
      for (int r = 0; r < chunks[0]._len; ++r) {
        Row row = rows[r];
        if(row.bad) continue;
        row.response[row.response.length - i] = rChunk.atd(r);
        if (_normRespMul != null) {
          assert false;
          row.response[i] = (row.response[i] - _normRespSub[i]) * _normRespMul[i];
        }
        if (Double.isNaN(row.response[row.response.length - i]))
          row.bad = true;
      }
    }
    return rows;
  }
}<|MERGE_RESOLUTION|>--- conflicted
+++ resolved
@@ -81,11 +81,7 @@
 
   @Override protected long checksum_impl() {throw H2O.unimpl();} // don't really need checksum
 
-<<<<<<< HEAD
-  private DataInfo() {super(null);_catLvls = null; _skipMissing = true; _valid = false; _offset = false; _weights = false; _fold = false; }
-=======
   private DataInfo() { super(null); _catLvls = null; _skipMissing = true; _imputeMissing = false; _valid = false; _offset = false; _weights = false; _fold = false; }
->>>>>>> ac26cf2d
 
   public DataInfo deep_clone() {
     AutoBuffer ab = new AutoBuffer();
@@ -113,11 +109,7 @@
   // Modify the train & valid frames directly; sort the categorical columns
   // up front according to size; compute the mean/sigma for each column for
   // later normalization.
-<<<<<<< HEAD
-  public DataInfo(Key selfKey, Frame train, Frame valid, int nResponses, boolean useAllFactorLevels, TransformType predictor_transform, TransformType response_transform, boolean skipMissing, boolean missingBucket, boolean weight, boolean offset, boolean fold) {
-=======
   public DataInfo(Key selfKey, Frame train, Frame valid, int nResponses, boolean useAllFactorLevels, TransformType predictor_transform, TransformType response_transform, boolean skipMissing, boolean imputeMissing, boolean missingBucket, boolean weight, boolean offset, boolean fold) {
->>>>>>> ac26cf2d
     super(selfKey);
     _valid = false;
     assert predictor_transform != null;
@@ -125,10 +117,7 @@
     _offset = offset;
     _weights = weight;
     _fold = fold;
-<<<<<<< HEAD
-=======
     assert !(skipMissing && imputeMissing) : "skipMissing and imputeMissing cannot both be true";
->>>>>>> ac26cf2d
     _skipMissing = skipMissing;
     _imputeMissing = imputeMissing;
     _predictor_transform = predictor_transform;
@@ -196,22 +185,13 @@
       setResponseTransform(response_transform);
   }
 
-<<<<<<< HEAD
-  public DataInfo(Key selfKey, Frame train, Frame valid, int nResponses, boolean useAllFactorLevels, TransformType predictor_transform, TransformType response_transform, boolean skipMissing, boolean missingBucket, boolean weight, boolean offset, boolean fold, boolean intercept) {
-    this(selfKey, train, valid, nResponses, useAllFactorLevels, predictor_transform, response_transform, skipMissing, missingBucket, weight, offset, fold);
-=======
   public DataInfo(Key selfKey, Frame train, Frame valid, int nResponses, boolean useAllFactorLevels, TransformType predictor_transform, TransformType response_transform, boolean skipMissing, boolean imputeMissing, boolean missingBucket, boolean weight, boolean offset, boolean fold, boolean intercept) {
     this(selfKey, train, valid, nResponses, useAllFactorLevels, predictor_transform, response_transform, skipMissing, imputeMissing, missingBucket, weight, offset, fold);
->>>>>>> ac26cf2d
     _intercept = intercept;
   }
 
   public DataInfo validDinfo(Frame valid) {
-<<<<<<< HEAD
-    DataInfo res = new DataInfo(Key.make(),_adaptedFrame,null,1,_useAllFactorLevels,TransformType.NONE,TransformType.NONE,_skipMissing,false, _weights,_offset, _fold);
-=======
     DataInfo res = new DataInfo(Key.make(),_adaptedFrame,null,1,_useAllFactorLevels,TransformType.NONE,TransformType.NONE,_skipMissing,_imputeMissing,false,_weights,_offset,_fold);
->>>>>>> ac26cf2d
     res._adaptedFrame = new Frame(_adaptedFrame.names(),valid.vecs(_adaptedFrame.names()));
     res._valid = true;
     return res;
@@ -235,11 +215,7 @@
   }
 
   // private constructor called by filterExpandedColumns
-<<<<<<< HEAD
-  private DataInfo(Key selfKey, Frame fr, int[][] catLevels, int responses, TransformType predictor_transform, TransformType response_transform, boolean skipMissing, boolean weight, boolean offset, boolean fold){
-=======
   private DataInfo(Key selfKey, Frame fr, int[][] catLevels, int responses, TransformType predictor_transform, TransformType response_transform, boolean skipMissing, boolean imputeMissing, boolean weight, boolean offset, boolean fold){
->>>>>>> ac26cf2d
     super(selfKey);
     _offset = offset;
     _weights = weight;
@@ -315,11 +291,7 @@
     Frame f = new Frame(_adaptedFrame.names().clone(),_adaptedFrame.vecs().clone());
     if(ignoredCnt > 0) f.remove(Arrays.copyOf(ignoredCols,ignoredCnt));
     assert catLvls.length < f.numCols():"cats = " + catLvls.length + " numcols = " + f.numCols();
-<<<<<<< HEAD
-    DataInfo dinfo = new DataInfo(_key,f,catLvls, _responses, _predictor_transform, _response_transform, _skipMissing, _weights, _offset, _fold);
-=======
     DataInfo dinfo = new DataInfo(_key,f,catLvls, _responses, _predictor_transform, _response_transform, _skipMissing, _imputeMissing, _weights, _offset, _fold);
->>>>>>> ac26cf2d
     // do not put activeData into K/V - active data is recreated on each node based on active columns
     dinfo._activeCols = cols;
     return dinfo;
