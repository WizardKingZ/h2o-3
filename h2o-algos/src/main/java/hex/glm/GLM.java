package hex.glm;

import hex.DataInfo;
import hex.Model;
import hex.SupervisedModelBuilder;
import hex.glm.GLMModel.FinalizeAndUnlockTsk;
import hex.glm.GLMModel.GLMOutput;
import hex.glm.GLMModel.GLMParameters.Family;
import hex.glm.GLMModel.GLMParameters;
import hex.glm.GLMModel.GLMParameters.Link;
import hex.glm.GLMModel.GLMParameters.Solver;
import hex.glm.GLMTask.*;
import hex.gram.Gram;
import hex.gram.Gram.Cholesky;
import hex.optimization.ADMM;
import hex.optimization.ADMM.ProximalSolver;
import hex.optimization.L_BFGS;
import hex.optimization.L_BFGS.*;
import hex.schemas.GLMV3;
import hex.schemas.ModelBuilderSchema;
import jsr166y.CountedCompleter;
import water.*;
import water.H2O.H2OCallback;
import water.exceptions.H2OModelBuilderIllegalArgumentException;
import water.fvec.*;
import water.H2O.H2OCountedCompleter;
import water.parser.ValueString;
import water.util.*;
import water.util.MRUtils.ParallelTasks;

import java.util.Arrays;
import java.util.HashMap;
import java.util.concurrent.atomic.AtomicBoolean;

/**
 * Created by tomasnykodym on 8/27/14.
 *
 * Generalized linear model implementation.
 * TODO: GLM will use a threshold during predict to do binomial classification, but
 * GLMModel currently never returns Binomial as its ModelCategory.
 */
public class GLM extends SupervisedModelBuilder<GLMModel,GLMModel.GLMParameters,GLMModel.GLMOutput> {
  static final double LINE_SEARCH_STEP = .5;
  static final int NUM_LINE_SEARCH_STEPS = 16;
  @Override
  public Model.ModelCategory[] can_build() {
    return new Model.ModelCategory[]{
            Model.ModelCategory.Regression,
            // Model.ModelCategory.Binomial, // see TODO comment above.
    };
  }

  public GLM(Key dest, String desc, GLMModel.GLMParameters parms) { super(dest, desc, parms); init(false); }
  public GLM(GLMModel.GLMParameters parms) { super("GLM", parms); init(false); }

  static class TooManyPredictorsException extends RuntimeException {}

  private BetaConstraint _bc = new BetaConstraint();
  private GLMValidation _nullValidation;
  private GradientInfo _nullGradient;
  DataInfo _dinfo;
  private Vec _rowFilter;
  private transient GLMTaskInfo [] _tInfos;
  private int _lambdaId;
  private transient DataInfo _validDinfo;

  @Override public void init(boolean expensive) {
    super.init(expensive);
    hide("_score_each_iteration", "Not used by GLM.");
    hide("_balance_classes", "Not applicable since class balancing is not required for GLM.");
    hide("_max_after_balance_size", "Not applicable since class balancing is not required for GLM.");
    hide("_class_sampling_factors", "Not applicable since class balancing is not required for GLM.");
    _parms.validate(this);
    if (expensive) {
      if (_parms._link == Link.family_default)
        _parms._link = _parms._family.defaultLink;
      _dinfo = new DataInfo(Key.make(), _train, _valid, 1, _parms._use_all_factor_levels || _parms._lambda_search, _parms._standardize ? DataInfo.TransformType.STANDARDIZE : DataInfo.TransformType.NONE, DataInfo.TransformType.NONE, true);
      DKV.put(_dinfo._key, _dinfo);
      // handle BetaConstraints if I got them
      double[] betaStart = null;
      double[] betaGiven = null;
      double[] betaLB = null;
      double[] betaUB = null;
      double[] rho = null;
      if (_parms._beta_constraints != null) {
        Frame beta_constraints = _parms._beta_constraints.get();
        Vec v = beta_constraints.vec("names");
        String[] dom;
        int[] map;
        if (v.isString()) {
          dom = new String[(int) v.length()];
          map = new int[dom.length];
          ValueString vs = new ValueString();
          for (int i = 0; i < dom.length; ++i) {
            dom[i] = v.atStr(vs, i).toString();
            map[i] = i;
          }
        } else if (v.isEnum()) {
          dom = v.domain();
          map = FrameUtils.asInts(v);
        } else
          throw new IllegalArgumentException("Illegal beta constraints file, names column expected to contain column names (strings)");
        // for now only enums allowed here
        String[] names = ArrayUtils.append(_dinfo.coefNames(), "Intercept");
        if (!Arrays.deepEquals(dom, names)) { // need mapping
          HashMap<String, Integer> m = new HashMap<String, Integer>();
          for (int i = 0; i < names.length; ++i)
            m.put(names[i], i);
          int[] newMap = MemoryManager.malloc4(dom.length);
          for (int i = 0; i < map.length; ++i) {
            Integer I = m.get(dom[map[i]]);
            if (I == null)
              throw new IllegalArgumentException("Unrecognized coefficient name in beta-constraint file, unknown name '" + dom[map[i]] + "'");
            newMap[i] = I == null ? -1 : I;
          }
          map = newMap;
        }
        final int numoff = _dinfo.numStart();
        if ((v = beta_constraints.vec("beta_start")) != null) {
          betaStart = MemoryManager.malloc8d(_dinfo.fullN() + (_dinfo._intercept ? 1 : 0));
          for (int i = 0; i < (int) v.length(); ++i)
            betaStart[map == null ? i : map[i]] = v.at(i);
        }
        if ((v = beta_constraints.vec("beta_given")) != null) {
          betaGiven = MemoryManager.malloc8d(_dinfo.fullN() + (_dinfo._intercept ? 1 : 0));
          for (int i = 0; i < (int) v.length(); ++i)
            betaGiven[map == null ? i : map[i]] = v.at(i);
        }
        if ((v = beta_constraints.vec("upper_bounds")) != null) {
          betaUB = MemoryManager.malloc8d(_dinfo.fullN() + (_dinfo._intercept ? 1 : 0));
          Arrays.fill(betaUB, Double.POSITIVE_INFINITY);
          for (int i = 0; i < (int) v.length(); ++i)
            betaUB[map == null ? i : map[i]] = v.at(i);
        }
        if ((v = beta_constraints.vec("lower_bounds")) != null) {
          betaLB = MemoryManager.malloc8d(_dinfo.fullN() + (_dinfo._intercept ? 1 : 0));
          Arrays.fill(betaLB, Double.NEGATIVE_INFINITY);
          for (int i = 0; i < (int) v.length(); ++i)
            betaLB[map == null ? i : map[i]] = v.at(i);
        }
        if ((v = beta_constraints.vec("rho")) != null) {
          rho = MemoryManager.malloc8d(_dinfo.fullN() + (_dinfo._intercept ? 1 : 0));
          for (int i = 0; i < (int) v.length(); ++i)
            rho[map == null ? i : map[i]] = v.at(i);
        }
        if (_dinfo._normMul != null) {
          double normG = 0, normS = 0;
          for (int i = numoff; i < _dinfo.fullN(); ++i) {
            double dd = _dinfo._normMul[i - numoff];
            double d = 1.0 / dd;
            if (betaUB != null && !Double.isInfinite(betaUB[i]))
              betaUB[i] *= d;
            if (betaLB != null && !Double.isInfinite(betaUB[i]))
              betaLB[i] *= d;
            if (betaGiven != null) {
              normG += betaGiven[i] * dd;
              betaGiven[i] *= d;
            }
            if (betaStart != null) {
              normS += betaStart[i] * dd;
              betaStart[i] *= d;
            }
          }
          if (_dinfo._intercept) {
            int n = _dinfo.fullN();
            if (betaGiven != null)
              betaGiven[n] -= normG;
            if (betaStart != null)
              betaStart[n] -= normS;
          }
        }
        _bc.setBetaStart(betaStart).setLowerBounds(betaLB).setUpperBounds(betaUB).setProximalPenalty(betaGiven, rho);
      }
      _tInfos = new GLMTaskInfo[_parms._n_folds + 1];
      InitTsk itsk = new InitTsk(0, _dinfo._intercept, null);
      H2O.submitTask(itsk).join();
      assert itsk._ymut != null;
      assert itsk._gtNull != null;
      assert itsk._ymut._nobs == itsk._gtNull._nobs:"unexpected nobs, " + itsk._ymut._nobs + " != " + itsk._gtNull._nobs;// +", filterVec = " + (itsk._gtNull._rowFilter != null) + ", nrows = " + itsk._gtNull._rowFilter.length() + ", mean = " + itsk._gtNull._rowFilter.mean()
      _rowFilter = itsk._ymut._fVec;
      assert _rowFilter.nChunks() == _dinfo._adaptedFrame.anyVec().nChunks();
      assert (_dinfo._adaptedFrame.numRows() - _rowFilter.mean() * _rowFilter.length()) == itsk._ymut._nobs:"unexpected nobs, expected " + itsk._ymut._nobs + ", but got " + _rowFilter.mean() * _rowFilter.length();
      assert _rowFilter != null;
      if (itsk._ymut._nobs == 0) // can happen if all rows have missing value and we're filtering missing out
        error("training_frame", "Got no data to run on after filtering out the rows with missing values.");
      if (itsk._ymut._yMin == itsk._ymut._yMax)
        error("response", "Can not run glm on dataset with constant response. Response == " + itsk._ymut._yMin + " for all rows in the dataset after filtering out rows with NAs, got " + itsk._ymut._nobs + " of rows out of " + _dinfo._adaptedFrame.numRows() + " rows total.");
      if (itsk._ymut._nobs < (_dinfo._adaptedFrame.numRows() >> 1)) { // running less than half of rows?
        warn("training_frame", "Dataset has less than 1/2 of the data after filtering out rows with NAs");
      }
      // GLMTaskInfo(Key dstKey, int foldId, long nobs, double ymu, double lmax, double[] beta, GradientInfo ginfo, double objVal){
      GLMGradientTask gtBetastart = itsk._gtBetaStart != null?itsk._gtBetaStart:itsk._gtNull;
      _bc.adjustGradient(itsk._gtNull._beta,itsk._gtNull._gradient);
      double lmax =  lmax(itsk._gtNull);
      double objval = gtBetastart._likelihood/gtBetastart._nobs;
      double l2pen = .5 * lmax * (1 - _parms._alpha[0]) * ArrayUtils.l2norm2(gtBetastart._beta, _dinfo._intercept);
      l2pen += _bc.proxPen(gtBetastart._beta);
      objval += l2pen;
      _tInfos[0] = new GLMTaskInfo(_dest, 0, itsk._ymut._nobs, itsk._ymut._ymu,lmax,_bc._betaStart, _dinfo.fullN() + (_dinfo._intercept?1:0), new GradientInfo(objval, gtBetastart._gradient), objVal(gtBetastart._likelihood,gtBetastart._beta, lmax, gtBetastart._nobs,_dinfo._intercept));
      if (_parms._lambda != null) { // check the lambdas
        ArrayUtils.mult(_parms._lambda, -1);
        Arrays.sort(_parms._lambda);
        ArrayUtils.mult(_parms._lambda, -1);
        int i = 0;
        while (i < _parms._lambda.length && _parms._lambda[i] > _tInfos[0]._lambdaMax) ++i;
        if (i == _parms._lambda.length)
          error("lambda", "All passed lambda values are > lambda_max = " + _tInfos[0]._lambdaMax + ", nothing to compute.");
        if (i > 0) {
          _parms._lambda = Arrays.copyOfRange(_parms._lambda, i, _parms._lambda.length);
          warn("lambda", "removed " + i + " lambda values which were greater than lambda_max = " + _tInfos[0]._lambdaMax);
        }
      } else { // fill in the default lambda(s)
        if (_parms._lambda_search) {
          if (_parms._nlambdas == 1)
            error("nlambdas", "Number of lambdas must be > 1 when running with lambda_search!");
          if (_parms._lambda_min_ratio == -1)
            _parms._lambda_min_ratio = _tInfos[0]._nobs > 25 * _dinfo.fullN() ? 1e-4 : 1e-2;
          final double d = Math.pow(_parms._lambda_min_ratio, 1.0 / (_parms._nlambdas - 1));
          _parms._lambda = MemoryManager.malloc8d(_parms._nlambdas);
          _parms._lambda[0] = _tInfos[0]._lambdaMax;
          for (int i = 1; i < _parms._lambda.length; ++i)
            _parms._lambda[i] = _parms._lambda[i - 1] * d;
        } else
          _parms._lambda = new double[]{_tInfos[0]._lambdaMax * (_dinfo.fullN() < (_tInfos[0]._nobs >> 4) ? 1e-3 : 1e-1)};
      }
      GLMModel m = new GLMModel(_dest, _parms, new GLMOutput(GLM.this), _dinfo, _tInfos[0]._ymu, _tInfos[0]._lambdaMax, _tInfos[0]._nobs);
      m.delete_and_lock(GLM.this._key);
      m.adaptTestForTrain(_valid,true);
      // _dinfo = new DataInfo(Key.make(), _train, _valid, 1, _parms._use_all_factor_levels || _parms._lambda_search, _parms._standardize ? DataInfo.TransformType.STANDARDIZE : DataInfo.TransformType.NONE, DataInfo.TransformType.NONE, true);
      if(_valid != null)
        _validDinfo = new DataInfo(Key.make(), _valid, null, 1, _parms._use_all_factor_levels || _parms._lambda_search, _parms._standardize ? DataInfo.TransformType.STANDARDIZE : DataInfo.TransformType.NONE, DataInfo.TransformType.NONE, true);
      if(_parms._lambda_search) // todo add xval/hval for null model?
        setSubmodel(_dest,0,_bc._betaStart,gtBetastart._val,null,null);
<<<<<<< HEAD
      if(_parms._max_iter == -1)
        _parms._max_iter = _parms._lambda_search?6*_parms._nlambdas:50;
      if(_parms._solver == Solver.COORDINATE_DESCENT) { // make needed vecs
        double eta = _parms.link(_tInfos[0]._ymu);
        _tInfos[0]._eVec = _dinfo._adaptedFrame.anyVec().makeCon(eta);
        _tInfos[0]._wVec = _dinfo._adaptedFrame.anyVec().makeCon(1);
        _tInfos[0]._zVec = _dinfo._adaptedFrame.lastVec().makeCopy(null);
        _tInfos[0]._iVec = _dinfo._adaptedFrame.anyVec().makeCon(1);
      }
=======
      if(_parms._max_iterations == -1)
        _parms._max_iterations = _parms._lambda_search?6*_parms._nlambdas:50;
>>>>>>> d2a22a1d
    }
  }


  private class InitTsk extends H2OCountedCompleter {
    final int _foldId;
    final boolean _intercept;
    public InitTsk(int foldId, boolean intercept, H2OCountedCompleter cmp) { super(cmp); _foldId = foldId; _intercept = intercept; }
    YMUTask _ymut;
    GLMGradientTask _gtNull;
    GLMGradientTask _gtBetaStart;
    @Override
    protected void compute2() {
      addToPendingCount(1);
      // get filtered dataset's mean and number of observations
      new YMUTask(_dinfo, _dinfo._adaptedFrame.anyVec().makeZero(), new H2OCallback<YMUTask>(this) {
        @Override
        public void callback(final YMUTask ymut) {
          _rowFilter = ymut._fVec;
          _ymut = ymut;
          final double[] beta = MemoryManager.malloc8d(_dinfo.fullN() + 1);
          if(_intercept)
            beta[beta.length-1] = _parms.link(ymut._ymu);
          if (_bc._betaStart == null)
            _bc.setBetaStart(beta);
          // compute the lambda_max
          _gtNull = new GLMGradientTask(_dinfo, _parms, 0, beta, 1.0 / ymut._nobs,_rowFilter,InitTsk.this).asyncExec(_dinfo._adaptedFrame);
          if(beta != _bc._betaStart) {
            InitTsk.this.addToPendingCount(1);
            _gtBetaStart = new GLMGradientTask(_dinfo, _parms, 0, _bc._betaStart, 1.0 / ymut._nobs,_rowFilter,InitTsk.this).asyncExec(_dinfo._adaptedFrame);
          }
        }
      }).asyncExec(_dinfo._adaptedFrame);
    }
  }
  @Override
  public ModelBuilderSchema schema() {
    return new GLMV3();
  }


  @Override
  public Job<GLMModel> trainModel() {
    _parms.read_lock_frames(this);
    start(new GLMDriver(null), _parms._max_iterations);
    return this;
  }

  static double GLM_GRAD_EPS = 1e-4; // done (converged) if subgrad < this value.
  static final int MAX_ITERATIONS_PER_LAMBDA = 10;
  private static final int MAX_ITER = 50;
  static final int sparseCoefThreshold = 750;
  private static final double beta_epsilon = 1e-4;

  public static class BetaConstraint extends Iced {
    double [] _betaStart;
    double [] _betaGiven;
    double [] _rho;
    double [] _betaLB;
    double [] _betaUB;
    public BetaConstraint setLowerBounds(double [] lb) {_betaLB = lb; return this;}
    public BetaConstraint setUpperBounds(double [] ub) {_betaUB = ub; return this;}
    public BetaConstraint setBetaStart  (double [] bs) {_betaStart = bs; return this;}
    public BetaConstraint setProximalPenalty  (double [] bGiven, double [] rho) {
      _betaGiven = bGiven;
      _rho = rho;
      return this;
    }

    public boolean hasBounds(){
      if(_betaLB != null)
        for(double d:_betaLB)
          if(!Double.isInfinite(d)) return true;
      if(_betaUB != null)
        for(double d:_betaUB)
          if(!Double.isInfinite(d)) return true;
      return false;
    }

    public void adjustGradient(double [] beta, double [] grad) {
      if(_betaGiven != null && _rho != null) {
        for(int i = 0; i < _betaGiven.length; ++i) {
          double diff = beta[i] - _betaGiven[i];
          grad[i]  += _rho[i] * diff;
        }
      }
    }
    double proxPen(double [] beta) {
      double res = 0;
      if(_betaGiven != null && _rho != null) {
        for(int i = 0; i < _betaGiven.length; ++i) {
          double diff = beta[i] - _betaGiven[i];
          res += _rho[i] * diff * diff;
        }
        res *= .5;
      }
      return res;
    }
  }

  /**
   * Encapsulates state of the computation.
   */
  public static final class GLMTaskInfo extends Iced {
    final int       _foldId;
    final long      _nobs;       // number of observations in our dataset
    final double    _ymu;        // actual mean of the response
    final double    _lambdaMax;  // lambda max of the current dataset
    double []       _beta;       // full - solution at previous lambda (or null)
    int    []       _activeCols;
    GradientInfo    _ginfo;      // gradient and penalty of glm + L2 pen.transient double [] _activeBeta;
    double          _objVal;     // full objective value including L1 pen
    int             _iter;
    // these are not strictly state variables
    // I put them here to have all needed info in state object (so I only need to keep State[] info when doing xval)
    final Key             _dstKey;

    // vecs used by cooridnate descent
    Vec _eVec; // eta
    Vec _wVec; // weights
    Vec _zVec; // z
    Vec _iVec; // intercept - all 1s
    final int _fullN;

    public GLMTaskInfo(Key dstKey, int foldId, long nobs, double ymu, double lmax, double[] beta, int fullN, GradientInfo ginfo, double objVal){
      _dstKey = dstKey;
      _foldId = foldId;
      _nobs = nobs;
      _ymu = ymu;
      _lambdaMax = lmax;
      _beta = beta;
      _ginfo = ginfo;
      _objVal = objVal;
      _fullN = fullN;
    }


    public double gradientCheck(double lambda, double alpha){
      // assuming full-gradient, beta only for active columns
      double [] beta = expandVec(_beta,_activeCols, _fullN);
      double [] subgrad = _ginfo._gradient.clone();
      double err = 0;
      ADMM.subgrad(alpha*lambda,beta,subgrad);
      for(double d: subgrad)
        if(err < -d) err = -d; else if(err < d) err = d;
      Log.info("gerr at lambda = " + lambda + " = " + err);
      return err;
    }
    public void adjustToNewLambda( double currentLambda, double newLambda, double alpha, boolean intercept) {
      assert newLambda < currentLambda:"newLambda = " + newLambda + ", last lambda = " + currentLambda;
      double ldiff = (newLambda - currentLambda);
      double l2pen = .5 * (1-alpha) * ArrayUtils.l2norm2(_beta, intercept);
      double l1pen = alpha * ArrayUtils.l1norm(_beta, intercept);
      for (int i = 0; i < _ginfo._gradient.length - (intercept?1:0); ++i)
        _ginfo._gradient[i] += ldiff * (1-alpha) * _beta[i];
      _ginfo = new GradientInfo(_ginfo._objVal + ldiff * l2pen, _ginfo._gradient);
      _objVal = _objVal + ldiff * (l1pen + l2pen); //todo add proximal penalty?
    }
  }

  private final double lmax(GLMGradientTask gLmax) {
    return Math.max(ArrayUtils.maxValue(gLmax._gradient),-ArrayUtils.minValue(gLmax._gradient))/Math.max(1e-3,_parms._alpha[0]);
  }

  /**
   * Encapsulates state needed for line search i.e. previous solution and it's gradient and objective value.
   */
  private static final class IterationInfo {
    final double[] _beta;
    final double _likelihood;

    final int _iter;

    public IterationInfo(int iter, double[] beta, double likelihood) {
      _iter = iter;
      _beta = beta;
      _likelihood = likelihood;
    }
  }

  /**
   * Contains implementation of the glm algo.
   * It's a DTask so it can be computed on other nodes (to distributed single node part of the computation).
   */
  public final class GLMDriver extends DTask<GLMDriver> {
    transient AtomicBoolean _gotException = new AtomicBoolean();

    public GLMDriver(H2OCountedCompleter cmp){ super(cmp);}

    private void doCleanup(){
      _parms.read_unlock_frames(GLM.this);
      DKV.remove(_dinfo._key);
      if(_rowFilter != null)
        _rowFilter.remove();
      if(_tInfos != null && _tInfos[0] != null) {
        if (_tInfos[0]._wVec != null)
          _tInfos[0]._wVec.remove();
        if (_tInfos[0]._zVec != null)
          _tInfos[0]._zVec.remove();
        if (_tInfos[0]._eVec != null)
          _tInfos[0]._eVec.remove();
        if (_tInfos[0]._iVec != null)
          _tInfos[0]._iVec.remove();
      }
    }

    @Override public void onCompletion(CountedCompleter cc){
      getCompleter().addToPendingCount(1);
      H2O.submitTask(new FinalizeAndUnlockTsk(new H2OCallback((H2OCountedCompleter) getCompleter()) {
        @Override
        public void callback(H2OCountedCompleter h2OCountedCompleter) {
          doCleanup();
          done();
        }

        @Override
        public boolean onExceptionalCompletion(Throwable ex, CountedCompleter cc) {
          doCleanup();
          new RemoveCall(null, _dest).invokeTask();
          return true;
        }
      }, _dest, _key, _valid != null ? _valid._key : null));
    }

    @Override public boolean onExceptionalCompletion(final Throwable ex, CountedCompleter cc){
      if(!_gotException.getAndSet(true)){
        if(ex instanceof TooManyPredictorsException){
          // TODO add a warning
          tryComplete();
          return false;
        }
        doCleanup();
        new RemoveCall(null, _dest).invokeTask();
        failed(ex);
        return true;
      }
      return false;
    }

    @Override
    protected void compute2() {
      init(true);
      // GLMModel(Key selfKey, GLMParameters parms, GLMOutput output, DataInfo dinfo, double ymu, double lambda_max, long nobs, float [] thresholds) {
      if (error_count() > 0)
        throw H2OModelBuilderIllegalArgumentException.makeFromBuilder(GLM.this);
      if(_parms._n_folds != 0)
        throw H2O.unimpl();
      //todo: fill in initialization for n-folds
      new GLMSingleLambdaTsk(new LambdaSearchIteration(this),_tInfos[0]).fork();
    }

    private class LambdaSearchIteration extends H2O.H2OCallback {
      public LambdaSearchIteration(H2OCountedCompleter cmp){super(cmp); }
      @Override
      public void callback(H2OCountedCompleter h2OCountedCompleter) {
        assert _tInfos[0]._ginfo._gradient.length == _dinfo.fullN()+(_dinfo._intercept?1:0);
        Log.info("Gradient err at lambda = " + _parms._lambda[_lambdaId] + " = " + _tInfos[0].gradientCheck(_parms._lambda[_lambdaId], _parms._alpha[0]));
        int rank = 0;
        for(int i = 0; i < _tInfos[0]._beta.length - (_dinfo._intercept?1:0); ++i)
          if(_tInfos[0]._beta[i] != 0) ++rank;
        Log.info("Solution at lambda = " + _parms._lambda[_lambdaId] + "has " + rank + " nonzeros");
        if(_parms._n_folds > 1){
          // copy the state over
          ParallelTasks<GLMSingleLambdaTsk> t = (ParallelTasks<GLMSingleLambdaTsk>)h2OCountedCompleter;
          for(int i = 0; i < t._tasks.length; ++i)
            _tInfos[i] = t._tasks[i]._taskInfo;
          // launch xval-task to compute validations of xval models
          // getCompleter().addToPendingCount(1);
          // TODO ...
        }
        // launch the next lambda
<<<<<<< HEAD
        if(++_lambdaId  < _parms._lambda.length && _tInfos[0]._iter < _parms._max_iter) {
=======
        if(++_lambdaId  < _parms._lambda.length && _tInfos[0]._iter < _parms._max_iterations) {
          double nextLambda = _parms._lambda[_lambdaId];
>>>>>>> d2a22a1d
          getCompleter().addToPendingCount(1);
          if(_parms._n_folds > 1){
            GLMSingleLambdaTsk[] tasks = new GLMSingleLambdaTsk[_tInfos.length];
            H2OCountedCompleter cmp = new LambdaSearchIteration((H2OCountedCompleter)getCompleter());
            cmp.addToPendingCount(tasks.length-1);
            for(int i = 0; i < tasks.length; ++i)
              tasks[i] = new GLMSingleLambdaTsk(cmp,_tInfos[i]);
            new ParallelTasks(new LambdaSearchIteration((H2OCountedCompleter) getCompleter()),tasks).fork();
          } else {
            do {
              double currentLambda = _parms._lambda[_lambdaId-1];
              double nextLambda = _parms._lambda[_lambdaId];
              _tInfos[0].adjustToNewLambda(currentLambda, nextLambda, _parms._alpha[0], _dinfo._intercept);
            } while((_tInfos[0].gradientCheck(_parms._lambda[_lambdaId],_parms._alpha[0]) < GLM_GRAD_EPS) && ++_lambdaId  < (_parms._lambda.length-1));
            Log.info("GLM next lambdaId = " + _lambdaId);
            assert _tInfos[0]._ginfo._gradient.length == _dinfo.fullN()+(_dinfo._intercept?1:0);
            new GLMSingleLambdaTsk(new LambdaSearchIteration((H2OCountedCompleter) getCompleter()),  _tInfos[0]).fork();
          }
        }
      }
    }
  }


  private void setSubmodel(Key dstKey, int iter, final double[] fullBeta, GLMValidation trainVal, GLMValidation holdOutVal, H2OCountedCompleter cmp) {
    final double[] newBetaDeNorm;
    if (_dinfo._predictor_transform == DataInfo.TransformType.STANDARDIZE) {
      newBetaDeNorm = fullBeta.clone();
      double norm = 0.0;        // Reverse any normalization on the intercept
      // denormalize only the numeric coefs (categoricals are not normalized)
      final int numoff = _dinfo.numStart();
      for (int i = numoff; i < fullBeta.length - 1; i++) {
        double b = newBetaDeNorm[i] * _dinfo._normMul[i - numoff];
        norm += b * _dinfo._normSub[i - numoff]; // Also accumulate the intercept adjustment
        newBetaDeNorm[i] = b;
      }
      newBetaDeNorm[newBetaDeNorm.length - 1] -= norm;
    } else
      newBetaDeNorm = null;
    GLMModel.setSubmodel(cmp, dstKey, _parms._lambda[_lambdaId], newBetaDeNorm == null ? fullBeta : newBetaDeNorm, newBetaDeNorm == null ? null : fullBeta,iter, System.currentTimeMillis() - _start_time, _dinfo.fullN() >= sparseCoefThreshold, trainVal, holdOutVal);
  }



  double objVal(double likelihood, double[] beta, double lambda, long nobs, boolean intercept) {
    double alpha = _parms._alpha[0];
    double proximalPen = 0;
    if (_bc._betaGiven != null) {
      for (int i = 0; i < _bc._betaGiven.length; ++i) {
        double diff = beta[i] - _bc._betaGiven[i];
        proximalPen += diff * diff * _bc._rho[i] * .5;
      }
    }
    return likelihood / nobs
      + proximalPen
      + lambda * (alpha * ArrayUtils.l1norm(beta, intercept)
      + (1 - alpha) * .5 * ArrayUtils.l2norm2(beta, intercept));
  }



  /**
   * Task to compute GLM solution for a particular (single) lambda value.
   * Can be warm-started by passing in a state of previous computation so e.g. incremental strong rules can be
   * applied.
   *
   * The performs iterative reweighted least squares algorithm with elastic net penalty.
   *
   */
  public final class GLMSingleLambdaTsk extends DTask<GLMSingleLambdaTsk> {
    DataInfo _activeData;
    GLMTaskInfo _taskInfo;

    long _start_time;

    public GLMSingleLambdaTsk(H2OCountedCompleter cmp, GLMTaskInfo state) {
      super(cmp);
      _taskInfo = state;
      assert DKV.get(_dinfo._key) != null;
    }

    private String LogInfo(String msg) {
      msg = "GLM2[dest=" + _taskInfo._dstKey + ", iteration=" + _taskInfo._iter + ", lambda = " + _parms._lambda[_lambdaId] + "]: " + msg;
      Log.info(msg);
      return msg;
    }


    boolean _allIn;

    /**
     * Apply strong rules to filter out expected innactive (with zero coefficient) predictors.
     *
     * @return indeces of expected active predictors.
     */
    private int[] activeCols(final double l1, final double l2, final double[] grad) {
      if (_allIn) return null;
      int selected = 0;
      int[] cols = null;
      if (_parms._alpha[0] > 0) {
        final double rhs = _parms._alpha[0] * (2 * l1 - l2);
        cols = MemoryManager.malloc4(_dinfo.fullN());
        int j = 0;
        int [] oldActiveCols = _taskInfo._activeCols;
        if (oldActiveCols == null) oldActiveCols = new int[0];
        for (int i = 0; i < _dinfo.fullN(); ++i)
          if ((j < oldActiveCols.length && i == oldActiveCols[j]) || grad[i] > rhs || grad[i] < -rhs) {
            cols[selected++] = i;
            if (j < oldActiveCols.length && i == oldActiveCols[j]) ++j;
          }
      }
      if (_parms._alpha[0] == 0 || selected == _dinfo.fullN()) {
        _allIn = true;
        _activeData = _dinfo;
        LogInfo("strong rule at lambda_value=" + l1 + ", all " + _dinfo.fullN() + " coefficients are active");
        return null;
      } else {
        LogInfo("strong rule at lambda_value=" + l1 + ", got " + selected + " active cols out of " + _dinfo.fullN() + " total.");
        return Arrays.copyOf(cols, selected);
      }
    }

//    private transient IterationInfo _lastResult;

    private double[] setSubmodel(final double[] newBeta, GLMValidation trainVal, GLMValidation holdOutVal, H2OCountedCompleter cmp) {
      double[] fullBeta = (_taskInfo._activeCols == null || newBeta == null) ? newBeta : expandVec(newBeta, _taskInfo._activeCols, _dinfo.fullN() + 1);
      if (fullBeta == null) {
        fullBeta = MemoryManager.malloc8d(_dinfo.fullN() + 1);
        fullBeta[fullBeta.length - 1] = _parms.linkInv(_taskInfo._ymu);
      }
      GLM.this.setSubmodel(_taskInfo._dstKey, _taskInfo._iter, fullBeta, trainVal, holdOutVal, cmp);
      return fullBeta;
    }

    protected void solve(){
      if (_activeData.fullN() > _parms._max_active_predictors)
        throw new TooManyPredictorsException();
      switch(_parms._solver) {
        case L_BFGS: {
          double[] beta = _taskInfo._beta;
          assert beta.length == _activeData.fullN()+1;
          GradientSolver solver = new GLMGradientSolver(_parms, _activeData, _parms._lambda[_lambdaId] * (1 - _parms._alpha[0]), _taskInfo._ymu, _taskInfo._nobs, _rowFilter);
          if(_bc._betaGiven != null && _bc._rho != null)
            solver = new ProximalGradientSolver(solver,_bc._betaGiven,_bc._rho);
          if (beta == null) {
            beta = MemoryManager.malloc8d(_activeData.fullN() + (_activeData._intercept ? 1 : 0));
            if (_activeData._intercept)
              beta[beta.length - 1] = _parms.link(_taskInfo._ymu);
          }
          L_BFGS lbfgs = new L_BFGS().setMaxIter(_parms._max_iter);
          assert beta.length == _taskInfo._ginfo._gradient.length;
          double l1pen = _parms._lambda[_lambdaId] * _parms._alpha[0];
          if(l1pen > 0 || _bc.hasBounds()) {
            // compute gradient at null beta to get estimate for rho
            double [] nullBeta = MemoryManager.malloc8d(_taskInfo._beta.length);
            if(_dinfo._intercept)
              nullBeta[nullBeta.length-1] = _parms.link(_taskInfo._ymu);
            double [] g = solver.getGradient(nullBeta)._gradient;
            double [] rho = MemoryManager.malloc8d(beta.length);
            // compute rhos
            double avg = 0;
            for(int i = 0; i < rho.length - (_dinfo._intercept?1:0); ++i)
              avg += rho[i] = ADMM.L1Solver.estimateRho(-g[i], l1pen);
//            avg /= rho.length - (_dinfo._intercept?1:0);
//            for(int i = 0; i < rho.length - (_dinfo._intercept?1:0); ++i)
//              rho[i] = Math.max(Math.min(rho[i],1.5*avg),0.5*avg);
            new ADMM.L1Solver(1e-4, 1000).solve(new LBFGS_ProximalSolver(solver,_taskInfo._beta,rho, GLM.this._key), _taskInfo._beta, l1pen);
          } else {
            Result r = lbfgs.solve(solver, beta, _taskInfo._ginfo, new ProgressMonitor() {
              @Override
              public boolean progress(double[] beta, GradientInfo ginfo) {
                if ((_taskInfo._iter & 15) == 0) {
                  update(16, "iteration " + (_taskInfo._iter + 1) + ", objective value = " + ginfo._objVal, GLM.this._key);
                  LogInfo("LBFGS: objval = " + ginfo._objVal);
                }
                ++_taskInfo._iter;
                // todo update the model here so we can show intermediate results
                return isRunning(GLM.this._key);
              }
            });
            _taskInfo._beta = r.coefs;
          }
          break;
        }
        case COORDINATE_DESCENT:
          double l1pen = _parms._alpha[0]*_parms._lambda[_lambdaId];
          double l2pen = (1-_parms._alpha[0])*_parms._lambda[_lambdaId];
          double [] beta = _taskInfo._beta.clone();
          int off;
          double xOldSub;
          double xOldMul;
          double xNewSub = 0;
          double xNewMul = 1;
          double [] betaUpdate = null;
          boolean betaChanges = true;
          int iter = 0;
          // external loop - each time generate weights based on previous beta, compute new beta as solution to weighted least squares
          while(betaChanges) {
            // internal loop - go over each column independently as long as beta keeps changing
            int it = iter; // to keep track of inner iterations
            while (betaChanges && ++iter < 1000) {
              betaChanges = false;
              // run one iteration of coordinate descent - go over all columns
              for (int i = 0; i < _activeData._adaptedFrame.numCols(); ++i) {
                Vec previousVec = i == 0?_taskInfo._iVec:_dinfo._adaptedFrame.vec(i-1);
                Vec currentVec = i == _dinfo._adaptedFrame.numCols()-1?_taskInfo._iVec:_dinfo._adaptedFrame.vec(i);
                xOldSub = xNewSub;
                xOldMul = xNewMul;
                boolean isCategorical = currentVec.isEnum();
                int to;
                if (isCategorical) {
                  xNewSub = 0;
                  xNewMul = 1;
                  off = _dinfo._catOffsets[i];
                  to = _dinfo._catOffsets[i + 1];
                } else {
                  int k = i - _dinfo._cats;
                  xNewSub = _dinfo._normSub[k];
                  xNewMul = _dinfo._normMul[k];
                  off = _dinfo.numStart() + k;
                  to = off + 1;
                }
                double[] currentBeta = Arrays.copyOfRange(_taskInfo._beta, off, to);
                double[] xy = new GLMCoordinateDescentTask(betaUpdate, currentBeta, xOldSub, xOldMul, xNewSub, xNewMul).doAll(previousVec,currentVec,_taskInfo._eVec,_taskInfo._wVec, _taskInfo._zVec)._xy;
                for (int j = 0; j < xy.length; ++j) {
                  betaUpdate = currentBeta;
                  double updatedCoef = ADMM.shrinkage(xy[j], l1pen) / (1 + l2pen);
                  betaUpdate[j] = updatedCoef - currentBeta[j];
                  if (betaUpdate[j] < -1e-4 || betaUpdate[j] > 1e-4)
                    betaChanges = true;
                  beta[off + j] = updatedCoef;
                }
              }
            }
            if(iter > it+1) {
              betaChanges = true; // beta changed during inner iteration
              // generate new weights
              new GLMTask.GLMWeightsTask(_parms).doAll(_dinfo._adaptedFrame.lastVec(), _taskInfo._zVec, _taskInfo._wVec, _taskInfo._eVec);
            }
          }
          // done, compute the gradient and check KKTs
          break;
        case ADMM:// fork off ADMM iteration
          new GLMIterationTask(GLM.this._key, _activeData, _parms._lambda[_lambdaId] * (1 - _parms._alpha[0]), _parms, false, _taskInfo._beta, _taskInfo._ymu, _rowFilter, new Iteration(this, false)).asyncExec(_activeData._adaptedFrame);
          return;
        default:
          throw H2O.unimpl();
      }
      checkKKTsAndComplete();
      tryComplete();
    }
    // Compute full gradient gradient (including inactive columns) and check KKT conditions, re-solve if necessary.
    // Can't be onCompletion(), can invoke solve again
    protected void checkKKTsAndComplete() {
      final double [] fullBeta = expandVec(_taskInfo._beta,_activeData._activeCols,_dinfo.fullN()+1);
      addToPendingCount(1);
      new GLMTask.GLMGradientTask(_dinfo, _parms, _parms._lambda[_lambdaId], fullBeta, 1.0 / _taskInfo._nobs, _rowFilter, new H2OCallback<GLMGradientTask>(this) {
        @Override
        public void callback(final GLMGradientTask gt1) {
          double[] subgrad = gt1._gradient.clone();
          ADMM.subgrad(_parms._alpha[0] * _parms._lambda[_lambdaId], fullBeta, subgrad);
          double err = GLM_GRAD_EPS;
          if (_taskInfo._activeCols != null) {
            for (int c : _taskInfo._activeCols)
              if (subgrad[c] > err) err = subgrad[c];
              else if (subgrad[c] < -err) err = -subgrad[c];
            LogInfo("solved with gerr = " + err);
            int[] failedCols = new int[64];
            int fcnt = 0;
            for (int i = 0; i < subgrad.length - 1; ++i) {
              if (Arrays.binarySearch(_taskInfo._activeCols, i) >= 0) continue;
              if (subgrad[i] > err || -subgrad[i] > err) {
                if (fcnt == failedCols.length)
                  failedCols = Arrays.copyOf(failedCols, failedCols.length << 1);
                failedCols[fcnt++] = i;
              }
            }
            if (fcnt > 0) {
              final int n = _taskInfo._activeCols.length;
              int[] newCols = Arrays.copyOf(_taskInfo._activeCols, _taskInfo._activeCols.length + fcnt);
              for (int i = 0; i < fcnt; ++i)
                newCols[n + i] = failedCols[i];
              Arrays.sort(_taskInfo._activeCols);
              _taskInfo._beta = resizeVec(gt1._beta, newCols, _taskInfo._activeCols, _dinfo.fullN() + 1);
              _taskInfo._activeCols = newCols;
              LogInfo(fcnt + " variables failed KKT conditions check! Adding them to the model and continuing computation.(grad_eps = " + err + ", activeCols = " + (_taskInfo._activeCols.length > 100 ? "lost" : Arrays.toString(_taskInfo._activeCols)));
              _activeData = _dinfo.filterExpandedColumns(_taskInfo._activeCols);
              // NOTE: tricky completer game here:
              // We expect 0 pending in this method since this is the end-point, ( actually it's racy, can be 1 with pending 1 decrement from the original Iteration callback, end result is 0 though)
              // while iteration expects pending count of 1, so we need to increase it here (Iteration itself adds 1 but 1 will be subtracted when we leave this method since we're in the callback which is called by onCompletion!
              // [unlike at the start of nextLambda call when we're not inside onCompletion]))
              getCompleter().addToPendingCount(1);
              solve();
              return;
            }
          }
          if (_valid != null) {
            GLMSingleLambdaTsk.this.addToPendingCount(1);
            // public GLMGradientTask(DataInfo dinfo, GLMParameters params, double lambda, double[] beta, double reg, H2OCountedCompleter cc){
            new GLMTask.GLMGradientTask(_dinfo, _parms, _parms._lambda[_lambdaId], gt1._beta, 1.0 / _taskInfo._nobs, null /* no rowf filter for validation dataset */, new H2OCallback<GLMGradientTask>(GLMSingleLambdaTsk.this) {
              @Override
              public void callback(GLMGradientTask gt2) {
                LogInfo("hold-out set validation: \n" + gt2._val.toString());
                setSubmodel(_taskInfo._beta, gt1._val, gt2._val, GLMSingleLambdaTsk.this);
              }
<<<<<<< HEAD
            }).setValidate(_taskInfo._ymu, true).asyncExec(_validDinfo._adaptedFrame);
          } else {
            setSubmodel(_taskInfo._beta, gt1._val, null, null);
          }
          // got valid solution, update the state and complete
          double l2pen = _parms._lambda[_lambdaId] * (1 - _parms._alpha[0]) * ArrayUtils.l2norm2(gt1._beta, _activeData._intercept);
          if(_bc._betaGiven != null && _bc._rho != null) {
            for(int i = 0; i < _bc._betaGiven.length; ++i) {
              double diff = gt1._beta[i] - _bc._betaGiven[i];
              l2pen += _bc._rho[i] * diff * diff;
            }
          }
          l2pen *= .5;
          _taskInfo._ginfo = new GradientInfo(gt1._likelihood/gt1._nobs + l2pen, gt1._gradient);
          assert _taskInfo._ginfo._gradient.length == _dinfo.fullN() + (_dinfo._intercept?1:0);
          _taskInfo._objVal = objVal(gt1._likelihood,gt1._beta, _parms._lambda[_lambdaId],gt1._nobs,_dinfo._intercept);
          _taskInfo._beta = fullBeta;
=======
            }).setValidate(_taskInfo._ymu,true).asyncExec(_validDinfo._adaptedFrame);
            // public GLMGradientTask(DataInfo dinfo, GLMParameters params, double lambda, double[] beta, double reg, H2OCountedCompleter cc){
//            new GLMTask.GLMGradientTask(_dinfo,_parms,_parms._lambda[_lambdaId],)
          } else
            setSubmodel(newBeta, glrt._val, null, cmp);
>>>>>>> d2a22a1d
        }
      }).setValidate(_taskInfo._ymu,true).asyncExec(_dinfo._adaptedFrame);
    }
    @Override
    protected void compute2() {
      if(!isRunning(_key)) throw new JobCancelledException();
      assert _rowFilter != null;
      _start_time = System.currentTimeMillis();
      LogInfo("lambda = " + _parms._lambda[_lambdaId] + "\n");
      int[] activeCols = activeCols(_parms._lambda[_lambdaId], _lambdaId == 0?_taskInfo._lambdaMax:_parms._lambda[_lambdaId-1], _taskInfo._ginfo._gradient);
      _taskInfo._activeCols = activeCols;
      _activeData = _dinfo.filterExpandedColumns(activeCols);
      _taskInfo._ginfo = new GradientInfo(_taskInfo._ginfo._objVal,contractVec(_taskInfo._ginfo._gradient,activeCols));
      _taskInfo._beta = contractVec(_taskInfo._beta,activeCols);
      assert  activeCols == null || _activeData.fullN() == activeCols.length : LogInfo("mismatched number of cols, got " + activeCols.length + " active cols, but data info claims " + _activeData.fullN());
      assert DKV.get(_activeData._key) != null;
<<<<<<< HEAD
      solve();
=======
      int n = activeCols == null ? _dinfo.fullN() : activeCols.length;
      if (n > _parms._max_active_predictors)
        throw new TooManyPredictorsException();
      boolean LBFGS = _parms._solver == Solver.L_BFGS;

      if (LBFGS) { // TODO add L1 pen handling!
        double[] beta = _taskInfo._beta;
        if (beta == null) {
          beta = MemoryManager.malloc8d(_activeData.fullN() + (_activeData._intercept ? 1 : 0));
          if (_activeData._intercept)
            beta[beta.length - 1] = _parms.link(_taskInfo._ymu);
        }
        if (_parms._alpha[0] > 0 || _taskInfo._activeCols != null)
          throw H2O.unimpl();
        GradientSolver solver = new GLMGradientSolver(_parms, _activeData, _parms._lambda[_lambdaId] * (1 - _parms._alpha[0]), _taskInfo._ymu, _taskInfo._nobs, _bc._betaGiven, _bc._rho, 0, _rowFilter);
        final long t1 = System.currentTimeMillis();
        L_BFGS lbfgs = new L_BFGS().setMaxIter(_parms._max_iterations);
        Result r = lbfgs.solve(solver, beta, _taskInfo._ginfo, new ProgressMonitor() {
          @Override
          public boolean progress(double[] beta, GradientInfo ginfo) {
            if ((_taskInfo._iter & 7) == 0) {
              update(8, "iteration " + (_taskInfo._iter + 1) + ", objective value = " + ginfo._objVal, GLM.this._key);
              LogInfo("LBFGS: objval = " + ginfo._objVal);
            }
            ++_taskInfo._iter;
            // todo update the model here so we can show intermediate results
            return isRunning(GLM.this._key);
          }
        });
        long t2 = System.currentTimeMillis();
        Log.info("L_BFGS (k = " + lbfgs.k() + ") done after " + r.iter + " iterations and " + ((t2 - t1) / 1000) + " seconds, objval = " + r.ginfo._objVal + ", penalty = " + (_parms._lambda[_lambdaId] * .5 * ArrayUtils.l2norm2(beta, true)) + ",  gradient norm2 = " + (MathUtils.l2norm2(r.ginfo._gradient)));
        _taskInfo._ginfo = r.ginfo;
        double[] newBeta = r.coefs;
        // update the state
        _taskInfo._beta = newBeta;
        _taskInfo._iter += r.iter;
        setSubmodel(newBeta, null, null, this);
        tryComplete();
      } else // fork off ADMM iteration
        new GLMIterationTask(GLM.this._key, _activeData, _parms._lambda[_lambdaId] * (1 - _parms._alpha[0]), _parms, false, _taskInfo._beta, _taskInfo._ymu, _rowFilter, new Iteration(this, false)).asyncExec(_activeData._adaptedFrame);
>>>>>>> d2a22a1d
    }
    private class Iteration extends H2O.H2OCallback<GLMIterationTask> {
      public final long _iterationStartTime;
      final boolean _countIteration;
      public final boolean _doLinesearch;

      public Iteration(CountedCompleter cmp, boolean doLinesearch) {
        this(cmp, doLinesearch, true);
      }

      public Iteration(CountedCompleter cmp, boolean doLinesearch, boolean countIteration) {
        super((H2OCountedCompleter) cmp);
        _countIteration = countIteration;
        _iterationStartTime = System.currentTimeMillis();
        _doLinesearch = doLinesearch;
      }

      @Override
      public void callback(final GLMIterationTask glmt) {
        if (!isRunning(GLM.this._key)) throw new JobCancelledException();
        assert glmt._nobs == _taskInfo._nobs:"got wrong number of observations, expected " + _taskInfo._nobs + ", but got " + glmt._nobs + ", got row filter?" + (glmt._rowFilter != null);
        assert _taskInfo._activeCols == null || glmt._beta == null || glmt._beta.length == (_taskInfo._activeCols.length + 1) : LogInfo("betalen = " + glmt._beta.length + ", activecols = " + _taskInfo._activeCols.length);
        assert _taskInfo._activeCols == null || _taskInfo._activeCols.length == _activeData.fullN();
        double reg = 1.0 / _taskInfo._nobs;
        glmt._gram.mul(reg);
        ArrayUtils.mult(glmt._xy, reg);
        if (_countIteration) ++_taskInfo._iter;
        long callbackStart = System.currentTimeMillis();
        double objVal = objVal(glmt._likelihood, glmt._beta, _parms._lambda[_lambdaId], _taskInfo._nobs, _activeData._intercept);
        double lastObjVal = _taskInfo._objVal;
        LogInfo("gram computed in " + (callbackStart - _iterationStartTime) + "ms");
        double logl = glmt._likelihood;
        LogInfo("-log(l) = " + logl + ", obj = " + objVal);
        if (_doLinesearch && (glmt.hasNaNsOrInf() || !(lastObjVal > objVal))) {
          getCompleter().addToPendingCount(1);
          LogInfo("invoking line search, objval = " + objVal + ", lastObjVal = " + lastObjVal); // todo: get gradient here?
          new GLMLineSearchTask(_activeData, _parms, 1.0 / _taskInfo._nobs, _taskInfo._beta.clone(), ArrayUtils.subtract(glmt._beta, _taskInfo._beta), LINE_SEARCH_STEP, NUM_LINE_SEARCH_STEPS, _rowFilter, new LineSearchIteration(getCompleter())).asyncExec(_activeData._adaptedFrame);
          return;
        } else if (lastObjVal > objVal) {
          ++_taskInfo._iter; // =new IterationInfo(_iter, glmt._beta, glmt._objVal);
          _taskInfo._beta = glmt._beta;
          _taskInfo._objVal = objVal;
          System.out.println("setting new objVal to " + objVal + ", from " + lastObjVal);
          _taskInfo._ginfo = null;
        }

        final double[] newBeta = MemoryManager.malloc8d(glmt._xy.length);
        double l2pen = _parms._lambda[_lambdaId] * (1 - _parms._alpha[0]);
        double l1pen = _parms._lambda[_lambdaId] * _parms._alpha[0];
        double defaultRho = _bc._betaLB != null || _bc._betaUB != null ? _taskInfo._lambdaMax * 1e-2 : 0;
        // l1pen or upper/lower bounds require ADMM solver
        if (l1pen > 0 || _bc._betaLB != null || _bc._betaUB != null) {
          // double rho = Math.max(1e-4*_taskInfo._lambdaMax*_parms._alpha[0],_currentLambda*_parms._alpha[0]);
          long tx = System.currentTimeMillis();
          GramSolver gslvr = new GramSolver(glmt._gram, glmt._xy, _activeData._intercept, l2pen, l1pen /*, rho*/, _bc._betaGiven, _bc._rho, defaultRho, _bc._betaLB, _bc._betaUB);
          long ty = System.currentTimeMillis();
          new ADMM.L1Solver(1e-4, 500).solve(gslvr, newBeta, l1pen, _activeData._intercept, _bc._betaLB, _bc._betaUB);
          LogInfo("ADMM done in " + (System.currentTimeMillis() - tx) + "ms, cholesky took " + (tx - ty) + "ms");
        } else
          new GramSolver(glmt._gram, glmt._xy, _activeData._intercept, l2pen /*, 0*/, l1pen, _bc._betaGiven, _bc._rho, defaultRho, _bc._betaLB, _bc._betaUB).solve(null, newBeta);
        if (ArrayUtils.hasNaNsOrInfs(newBeta)) {
          throw new RuntimeException(LogInfo("got NaNs and/or Infs in beta"));
        } else {
          final double bdiff = beta_diff(glmt._beta, newBeta);
          if ((_parms._family == Family.gaussian && _parms._link == Link.identity) || bdiff < _parms._beta_epsilon || _taskInfo._iter >= _parms._max_iterations) { // Gaussian is non-iterative and gradient is ADMMSolver's gradient => just validate and move on to the next lambda_value
            int diff = (int) Math.log10(bdiff);
            int nzs = 0;
            for (int i = 0; i < newBeta.length; ++i)
              if (newBeta[i] != 0) ++nzs;
            LogInfo("converged (reached a fixed point with ~ 1e" + diff + " precision), got " + nzs + " nzs");
            _taskInfo._beta = _parms._family == Family.gaussian ? newBeta : glmt._beta;
            checkKKTsAndComplete();
            return;
          } else { // not done yet, launch next iteration
            if (glmt._beta != null)
              setSubmodel(glmt._beta, glmt._val, null,  (H2OCountedCompleter) getCompleter().getCompleter()); // update current intermediate result
            final boolean validate = (_taskInfo._iter % 5) == 0;
            if(validate) { // compute validation and hold-out validation and gradient

            }
            getCompleter().addToPendingCount(1);
            new GLMIterationTask(GLM.this._key, _activeData, _parms._lambda[_lambdaId] * (1 - _parms._alpha[0]), glmt._glm, validate, newBeta, _taskInfo._ymu, _rowFilter,new Iteration(getCompleter(), true)).asyncExec(_activeData._adaptedFrame);
          }
        }
      }
    }

    private class LineSearchIteration extends H2O.H2OCallback<GLMLineSearchTask> {
      LineSearchIteration(CountedCompleter cmp) {
        super((H2OCountedCompleter) cmp);
      }

      @Override
      public void callback(final GLMLineSearchTask lst) {
        assert lst._nobs == _taskInfo._nobs:lst._nobs + " != " + _taskInfo._nobs  + ", filtervec = " + (lst._rowFilter == null);
        double t = 1;
        for (int i = 0; i < lst._likelihoods.length; ++i, t *= LINE_SEARCH_STEP) {
          double[] beta = ArrayUtils.wadd(_taskInfo._beta.clone(), lst._direction, t);
          double newObj = objVal(lst._likelihoods[i], beta, _parms._lambda[_lambdaId],_taskInfo._nobs,_activeData._intercept);
          if (_taskInfo._objVal > newObj) {
            assert t < 1;
            LogInfo("line search: found admissible step = " + t + ",  objval = " + newObj);
            getCompleter().addToPendingCount(1);
            new GLMIterationTask(GLM.this._key, _activeData, _parms._lambda[_lambdaId] * (1 - _parms._alpha[0]), _parms, true, beta, _taskInfo._ymu, _rowFilter, new Iteration(getCompleter(), true, false)).asyncExec(_activeData._adaptedFrame);
            return;
          }
        }
        // no line step worked => converge
        LogInfo("Line search did not find feasible step, converged at objval = " + _taskInfo._objVal);
        checkKKTsAndComplete();
      }
    }

    private final double beta_diff(double[] b1, double[] b2) {
      if (b1 == null) return Double.MAX_VALUE;
      double res = b1[0] >= b2[0] ? b1[0] - b2[0] : b2[0] - b1[0];
      for (int i = 1; i < b1.length; ++i) {
        double diff = b1[i] - b2[i];
        if (diff > res)
          res = diff;
        else if (-diff > res)
          res = -diff;
      }
      return res;
    }


    protected double l1norm(double[] beta) {
      if (beta == null) return 0;
      double l1 = 0;
      for (int i = 0; i < beta.length - 1; ++i)
        l1 += beta[i] < 0 ? -beta[i] : beta[i];
      return l1;
    }
  }

  /**
   * Created by tomasnykodym on 3/30/15.
   */
  public static final class GramSolver implements ProximalSolver {
    private final Gram _gram;
    private Cholesky _chol;

    private final double [] _xy;
    final double _lambda;

    double _addedL2;
    double  [] _rho;

    private static double boundedX(double x, double lb, double ub) {
      if(x < lb)x = lb;
      if(x > ub)x = ub;
      return x;
    }

    public GramSolver(Gram gram, double[] xy, boolean intercept, double l2pen, double l1pen, double[] beta_given, double[] proxPen, double default_rho, double[] lb, double[] ub) {
      if(ub != null && lb != null)
        for(int i = 0; i < ub.length; ++i) {
          assert ub[i] >= lb[i]:i + ": ub < lb, ub = " + Arrays.toString(ub) + ", lb = " + Arrays.toString(lb) ;
        }
      _lambda = l2pen;
      _gram = gram;

      // Try to pick optimal rho constant here used in ADMM solver.
      //
      // Rho defines the strength of proximal-penalty and also the strentg of L1 penalty aplpied in each step.
      // Picking good rho constant is tricky and greatly influences the speed of convergence and precision with which we are able to solve the problem.
      //
      // Intuitively, we want the proximal l2-penalty ~ l1 penalty (l1 pen = lambda/rho, where lambda is the l1 penalty applied to the problem)
      // Here we compute the rho for each coordinate by using equation for computing coefficient for single coordinate and then making the two penalties equal.
      //
      int ii = intercept?1:0;
      int icptCol = xy.length-1;
      double [] rhos = MemoryManager.malloc8d(xy.length);
      double min = Double.POSITIVE_INFINITY;
      for (int i = 0; i < xy.length - ii; ++i) {
        double d = xy[i];
        d = d >= 0 ? d : -d;
        if (d < min && d != 0) min = d;
      }
      double ybar = xy[icptCol];
      for (int i = 0; i < rhos.length - ii; ++i) {
        double y = xy[i];
        if (y == 0) y = min;
        double xbar = gram.get(icptCol, i);
        double x = (beta_given != null && proxPen != null)
          ? (y - ybar * gram.get(icptCol, i) + proxPen[i] * beta_given[i]) / ((gram.get(i, i) - xbar * xbar) + l2pen + proxPen[i])
          : ((y - ybar * xbar) / (gram.get(i, i) - xbar * xbar) + l2pen);///gram.get(i,i);
        double rho = ADMM.L1Solver.estimateRho(x,l1pen);
        // upper nad lower bounds have different rho requirements.
        if(ub != null && !Double.isInfinite(ub[i]) || lb != null && !Double.isInfinite(lb[i])) {
          double lx = (x - lb[i]);
          double ux = (ub[i] - x);
          double xx = Math.min(lx,ux);
          rhos[i] = Math.max(rho,xx <= .5*x?1:1e-4);
        } else {
          rhos[i] = rho; // Math.min(avg*1e2,Math.max(avg*1e-2,y));
        }
      }
      // do the intercept separate as l1pen does not apply to it
      if(lb != null && !Double.isInfinite(lb[icptCol])|| ub != null && !Double.isInfinite(ub[icptCol])) {
        int icpt = xy.length-1;
        rhos[icpt] = 1;//(xy[icpt] >= 0 ? xy[icpt] : -xy[icpt]);
      }
      if(l2pen > 0)
        gram.addDiag(l2pen);
      if(proxPen != null && beta_given != null) {
        gram.addDiag(proxPen);
        xy = xy.clone();
        for(int i = 0; i < xy.length; ++i)
          xy[i] += proxPen[i]*beta_given[i];
      }
      gram.addDiag(rhos);
      _chol = gram.cholesky(null,true,null);
      double l2 = 1e-8;
      while(!_chol.isSPD() && _addedL2 < 1) { // need to add l2
        _gram.addDiag(l2 - _addedL2);
        _addedL2 = l2;
        l2 *= 10;
        _chol = _gram.cholesky(_chol);
      }
      gram.addDiag(ArrayUtils.mult(rhos, -1));
      ArrayUtils.mult(rhos, -1);
      _rho = rhos;
      _xy = xy;
    }

    public double [] nullGradient(double ybar){
      double [] beta = MemoryManager.malloc8d(_xy.length);
      beta[beta.length-1] = ybar;
      return ArrayUtils.subtract(_gram.mul(beta), _xy) ;
    }

    public double addedL2(){return _addedL2;}
    @Override
    public double [] rho() { return _rho;}

    @Override
    public void solve(double[] beta_given, double[] result) {
      if(beta_given != null)
        for(int i = 0; i < _xy.length; ++i)
          result[i] = _xy[i] + _rho[i] * beta_given[i];
      else
        System.arraycopy(_xy,0,result,0,_xy.length);
      _chol.solve(result);
    }

    @Override
    public boolean hasGradient() { return false;}

    @Override
    public double[] gradient(double [] beta) {
      double [] grad = _gram.mul(beta);
      for(int i = 0; i < grad.length; ++i)
        grad[i] -= _xy[i];
      return grad;
    }

    @Override public void setRho(double [] r){throw new UnsupportedOperationException(); /* could do it but it's (very) expensive, so throw UOE instead */}
    @Override
    public boolean canSetRho() { return false; }

    @Override
    public int iter() {
      return 0;
    }
  }


  public static final class LBFGS_ProximalSolver implements ProximalSolver {
    double [] _beta;
    final double [] _rho;
    final GradientSolver _gSolver;
    double [] _gradient;
    public int _iter;
    final Key _jobKey;

    public LBFGS_ProximalSolver(GradientSolver gs, double [] beta, double [] rho, Key jobKey){
      _gSolver = gs;
      _beta = beta;
      _rho = rho;
      _jobKey = jobKey;
    }

    @Override
    public double[] rho() { return _rho;}

    double [] _beta_given;
    GradientInfo _ginfo;
    @Override
    public void solve(double[] beta_given, double[] result) {
      if(_jobKey != null && !Job.isRunning(_jobKey))
        throw new JobCancelledException();
      ProximalGradientSolver s = new ProximalGradientSolver(_gSolver,beta_given,_rho);
      if(_beta_given == null)
        _beta_given = MemoryManager.malloc8d(beta_given.length);
      if(_ginfo != null) { // update the gradient
        for(int i = 0; i < beta_given.length; ++i) {
          _ginfo._gradient[i] += _rho[i] * (_beta_given[i] - beta_given[i]);
          _ginfo._objVal += .5 * _rho[i] *  (((result[i] - beta_given[i]) * (result[i] - beta_given[i])) -( (result[i] - _beta_given[i]) * (result[i] - _beta_given[i])));
          _beta_given[i] = beta_given[i];
        }
      } else _ginfo = s.getGradient(result);

      L_BFGS.Result r  = new L_BFGS().solve(s,result.clone(),_ginfo,new ProgressMonitor(){
          public boolean progress(double [] beta, GradientInfo ginfo){return _jobKey == null || Job.isRunning(_jobKey);}
      });
      _ginfo = r.ginfo;
      _beta = r.coefs;
      _gradient = r.ginfo._gradient;
      _iter += r.iter;
      System.arraycopy(_beta,0,result,0,_beta.length);
    }

    @Override
    public boolean hasGradient() {
      return _gradient != null;
    }

    @Override
    public double[] gradient(double[] beta) { return _gSolver.getGradient(beta)._gradient;}

    @Override
    public void setRho(double[] rho) {
      System.arraycopy(rho,0,_rho,0,_rho.length);
    }

    @Override
    public boolean canSetRho() { return true;}

    @Override
    public int iter() {
      return _iter;
    }
  }

  /**
   * Simple wrapper around gradient computation, adding proximal penalty
   */
  public static class ProximalGradientSolver extends GradientSolver {
    final GradientSolver _solver;
    final double [] _betaGiven;
    final double [] _rho;

    public ProximalGradientSolver(GradientSolver s, double [] betaGiven, double [] rho) {
      _solver = s;
      _betaGiven = betaGiven;
      _rho = rho;
    }
    @Override
    public GradientInfo getGradient(double[] beta) {
      GradientInfo gt = _solver.getGradient(beta);
      for (int i = 0; i < gt._gradient.length; ++i) {
        double diff = (beta[i] - _betaGiven[i]);
        double pen = _rho[i] * diff;
        gt._gradient[i] += pen;
        gt._objVal += .5*pen*diff;
      }
      return gt;
    }
    @Override
    public double[] getObjVals(double[] beta, double[] pk) {
      double [] objs = _solver.getObjVals(beta,pk);
      double step = 1;
      for (int i = 0; i < objs.length; ++i, step *= _solver.stepDec()) {
        double[] b = ArrayUtils.wadd(beta.clone(), pk, step);
        double pen = 0;
        for (int j = 0; j < _betaGiven.length; ++j) {
          double diff = b[j] - _betaGiven[j];
          pen += .5 * _rho[j] * diff * diff;
        }
        objs[i] += pen;
      }
      return objs;
    }
  }

  /**
   * Gradient and line search computation for L_BFGS and also L_BFGS solver wrapper (for ADMM)
   */
  public static final class GLMGradientSolver extends GradientSolver  {
    final GLMParameters _glmp;
    final DataInfo _dinfo;
    final double _ymu;
    final double _lambda;
    final long _nobs;
    int _nsteps = 32;
    Vec _rowFilter;
    double [] _beta;

    public GLMGradientSolver(GLMParameters glmp, DataInfo dinfo, double lambda, double ymu, long nobs) {
      this(glmp, dinfo, lambda, ymu, nobs, null);
    }

    public GLMGradientSolver(GLMParameters glmp, DataInfo dinfo, double lambda, double ymu, long nobs, Vec rowFilter) {
      _glmp = glmp;
      _dinfo = dinfo;
      _ymu = ymu;
      _nobs = nobs;
      _lambda = lambda;
      _stepDec = LINE_SEARCH_STEP;
      _rowFilter = rowFilter;
    }

    public GLMGradientSolver setBetaStart(double [] beta) {
      _beta = beta.clone();
      return this;
    }

    @Override
    public GradientInfo getGradient(double[] beta) {
      GLMGradientTask gt = _glmp._family == Family.binomial
        ? new LBFGS_LogisticGradientTask(_dinfo, _glmp, _lambda, beta, 1.0 / _nobs, _rowFilter ).doAll(_dinfo._adaptedFrame)
        : new GLMGradientTask(_dinfo, _glmp, _lambda, beta, 1.0 / _nobs, _rowFilter).doAll(_dinfo._adaptedFrame);
      return new GradientInfo(gt._likelihood/gt._nobs + ArrayUtils.l2norm2(beta,_dinfo._intercept), gt._gradient);
    }

    @Override
    public double[] getObjVals(double[] beta, double[] direction) {
      double reg = 1.0 / _nobs;
      double[] objs = new GLMLineSearchTask(_dinfo, _glmp, 1.0 / _nobs, beta, direction, _stepDec, _nsteps, _rowFilter).doAll(_dinfo._adaptedFrame)._likelihoods;
      double step = 1;
      for (int i = 0; i < objs.length; ++i, step *= _stepDec) {
        objs[i] *= reg;
        if (_lambda > 0 ) { // have some l2 pen
          double[] b = ArrayUtils.wadd(beta.clone(), direction, step);
          if (_lambda > 0)
            objs[i] += .5 * _lambda * ArrayUtils.l2norm2(b, _dinfo._intercept);
        }
      }
      return objs;
    }
  }

  private static final double[] expandVec(double[] beta, final int[] activeCols, int fullN) {
    assert beta != null;
    if (activeCols == null) return beta;
    double[] res = MemoryManager.malloc8d(fullN);
    int i = 0;
    for (int c : activeCols)
      res[c] = beta[i++];
    res[res.length - 1] = beta[beta.length - 1];
    return res;
  }

  private final static double[] contractVec(double[] beta, final int[] activeCols) {
    if (beta == null) return null;
    if (activeCols == null) return beta.clone();
    double[] res = MemoryManager.malloc8d(activeCols.length + 1);
    int i = 0;
    for (int c : activeCols)
      res[i++] = beta[c];
    res[res.length - 1] = beta[beta.length - 1];
    return res;
  }
  private final static double[] resizeVec(double[] beta, final int[] activeCols, final int[] oldActiveCols, int fullN) {
    if (beta == null || Arrays.equals(activeCols, oldActiveCols)) return beta;
    double[] full = expandVec(beta, oldActiveCols, fullN);
    if (activeCols == null) return full;
    return contractVec(full, activeCols);
  }



}<|MERGE_RESOLUTION|>--- conflicted
+++ resolved
@@ -231,9 +231,6 @@
         _validDinfo = new DataInfo(Key.make(), _valid, null, 1, _parms._use_all_factor_levels || _parms._lambda_search, _parms._standardize ? DataInfo.TransformType.STANDARDIZE : DataInfo.TransformType.NONE, DataInfo.TransformType.NONE, true);
       if(_parms._lambda_search) // todo add xval/hval for null model?
         setSubmodel(_dest,0,_bc._betaStart,gtBetastart._val,null,null);
-<<<<<<< HEAD
-      if(_parms._max_iter == -1)
-        _parms._max_iter = _parms._lambda_search?6*_parms._nlambdas:50;
       if(_parms._solver == Solver.COORDINATE_DESCENT) { // make needed vecs
         double eta = _parms.link(_tInfos[0]._ymu);
         _tInfos[0]._eVec = _dinfo._adaptedFrame.anyVec().makeCon(eta);
@@ -241,10 +238,8 @@
         _tInfos[0]._zVec = _dinfo._adaptedFrame.lastVec().makeCopy(null);
         _tInfos[0]._iVec = _dinfo._adaptedFrame.anyVec().makeCon(1);
       }
-=======
       if(_parms._max_iterations == -1)
         _parms._max_iterations = _parms._lambda_search?6*_parms._nlambdas:50;
->>>>>>> d2a22a1d
     }
   }
 
@@ -516,12 +511,7 @@
           // TODO ...
         }
         // launch the next lambda
-<<<<<<< HEAD
-        if(++_lambdaId  < _parms._lambda.length && _tInfos[0]._iter < _parms._max_iter) {
-=======
         if(++_lambdaId  < _parms._lambda.length && _tInfos[0]._iter < _parms._max_iterations) {
-          double nextLambda = _parms._lambda[_lambdaId];
->>>>>>> d2a22a1d
           getCompleter().addToPendingCount(1);
           if(_parms._n_folds > 1){
             GLMSingleLambdaTsk[] tasks = new GLMSingleLambdaTsk[_tInfos.length];
@@ -671,7 +661,7 @@
             if (_activeData._intercept)
               beta[beta.length - 1] = _parms.link(_taskInfo._ymu);
           }
-          L_BFGS lbfgs = new L_BFGS().setMaxIter(_parms._max_iter);
+          L_BFGS lbfgs = new L_BFGS().setMaxIter(_parms._max_iterations);
           assert beta.length == _taskInfo._ginfo._gradient.length;
           double l1pen = _parms._lambda[_lambdaId] * _parms._alpha[0];
           if(l1pen > 0 || _bc.hasBounds()) {
@@ -827,7 +817,6 @@
                 LogInfo("hold-out set validation: \n" + gt2._val.toString());
                 setSubmodel(_taskInfo._beta, gt1._val, gt2._val, GLMSingleLambdaTsk.this);
               }
-<<<<<<< HEAD
             }).setValidate(_taskInfo._ymu, true).asyncExec(_validDinfo._adaptedFrame);
           } else {
             setSubmodel(_taskInfo._beta, gt1._val, null, null);
@@ -845,13 +834,6 @@
           assert _taskInfo._ginfo._gradient.length == _dinfo.fullN() + (_dinfo._intercept?1:0);
           _taskInfo._objVal = objVal(gt1._likelihood,gt1._beta, _parms._lambda[_lambdaId],gt1._nobs,_dinfo._intercept);
           _taskInfo._beta = fullBeta;
-=======
-            }).setValidate(_taskInfo._ymu,true).asyncExec(_validDinfo._adaptedFrame);
-            // public GLMGradientTask(DataInfo dinfo, GLMParameters params, double lambda, double[] beta, double reg, H2OCountedCompleter cc){
-//            new GLMTask.GLMGradientTask(_dinfo,_parms,_parms._lambda[_lambdaId],)
-          } else
-            setSubmodel(newBeta, glrt._val, null, cmp);
->>>>>>> d2a22a1d
         }
       }).setValidate(_taskInfo._ymu,true).asyncExec(_dinfo._adaptedFrame);
     }
@@ -868,50 +850,7 @@
       _taskInfo._beta = contractVec(_taskInfo._beta,activeCols);
       assert  activeCols == null || _activeData.fullN() == activeCols.length : LogInfo("mismatched number of cols, got " + activeCols.length + " active cols, but data info claims " + _activeData.fullN());
       assert DKV.get(_activeData._key) != null;
-<<<<<<< HEAD
       solve();
-=======
-      int n = activeCols == null ? _dinfo.fullN() : activeCols.length;
-      if (n > _parms._max_active_predictors)
-        throw new TooManyPredictorsException();
-      boolean LBFGS = _parms._solver == Solver.L_BFGS;
-
-      if (LBFGS) { // TODO add L1 pen handling!
-        double[] beta = _taskInfo._beta;
-        if (beta == null) {
-          beta = MemoryManager.malloc8d(_activeData.fullN() + (_activeData._intercept ? 1 : 0));
-          if (_activeData._intercept)
-            beta[beta.length - 1] = _parms.link(_taskInfo._ymu);
-        }
-        if (_parms._alpha[0] > 0 || _taskInfo._activeCols != null)
-          throw H2O.unimpl();
-        GradientSolver solver = new GLMGradientSolver(_parms, _activeData, _parms._lambda[_lambdaId] * (1 - _parms._alpha[0]), _taskInfo._ymu, _taskInfo._nobs, _bc._betaGiven, _bc._rho, 0, _rowFilter);
-        final long t1 = System.currentTimeMillis();
-        L_BFGS lbfgs = new L_BFGS().setMaxIter(_parms._max_iterations);
-        Result r = lbfgs.solve(solver, beta, _taskInfo._ginfo, new ProgressMonitor() {
-          @Override
-          public boolean progress(double[] beta, GradientInfo ginfo) {
-            if ((_taskInfo._iter & 7) == 0) {
-              update(8, "iteration " + (_taskInfo._iter + 1) + ", objective value = " + ginfo._objVal, GLM.this._key);
-              LogInfo("LBFGS: objval = " + ginfo._objVal);
-            }
-            ++_taskInfo._iter;
-            // todo update the model here so we can show intermediate results
-            return isRunning(GLM.this._key);
-          }
-        });
-        long t2 = System.currentTimeMillis();
-        Log.info("L_BFGS (k = " + lbfgs.k() + ") done after " + r.iter + " iterations and " + ((t2 - t1) / 1000) + " seconds, objval = " + r.ginfo._objVal + ", penalty = " + (_parms._lambda[_lambdaId] * .5 * ArrayUtils.l2norm2(beta, true)) + ",  gradient norm2 = " + (MathUtils.l2norm2(r.ginfo._gradient)));
-        _taskInfo._ginfo = r.ginfo;
-        double[] newBeta = r.coefs;
-        // update the state
-        _taskInfo._beta = newBeta;
-        _taskInfo._iter += r.iter;
-        setSubmodel(newBeta, null, null, this);
-        tryComplete();
-      } else // fork off ADMM iteration
-        new GLMIterationTask(GLM.this._key, _activeData, _parms._lambda[_lambdaId] * (1 - _parms._alpha[0]), _parms, false, _taskInfo._beta, _taskInfo._ymu, _rowFilter, new Iteration(this, false)).asyncExec(_activeData._adaptedFrame);
->>>>>>> d2a22a1d
     }
     private class Iteration extends H2O.H2OCallback<GLMIterationTask> {
       public final long _iterationStartTime;
