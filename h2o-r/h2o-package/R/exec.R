--- conflicted
+++ resolved
@@ -81,10 +81,6 @@
 
 #  print("AST: ")
 #  print(expr$ast)
-<<<<<<< HEAD
-#  stop("end")
-=======
->>>>>>> a1cbbebd
 
   # Have H2O evaluate the AST
   res <- .h2o.__remoteSend(client, .h2o.__RAPIDS, ast=expr$ast)
