setwd(normalizePath(dirname(R.utils::commandArgs(asValues=TRUE)$"f")))
<<<<<<< HEAD
source('../h2o-runit.R')

# Tests H2O's ability to read in numbers from the bit64 package
test.pubdev_974 <- function() {
=======
source("../../scripts/h2o-r-test-setup.R")

>>>>>>> 4f96ee57


# Tests H2O's ability to read in numbers from the bit64 package
test.pubdev_974 <- function() {

myframe <- h2o.createFrame(rows = 100, cols = 10,
                           seed = 12345, randomize = T, value = 0, real_range = 100, 
                           categorical_fraction = 0.0, factors = 10, 
                           integer_fraction = 0.4, integer_range = 100, 
                           missing_fraction = 0, response_factors = 1, has_response = TRUE)
}

doTest("PUBDEV-974", test.pubdev_974)<|MERGE_RESOLUTION|>--- conflicted
+++ resolved
@@ -1,13 +1,6 @@
 setwd(normalizePath(dirname(R.utils::commandArgs(asValues=TRUE)$"f")))
-<<<<<<< HEAD
-source('../h2o-runit.R')
-
-# Tests H2O's ability to read in numbers from the bit64 package
-test.pubdev_974 <- function() {
-=======
 source("../../scripts/h2o-r-test-setup.R")
 
->>>>>>> 4f96ee57
 
 
 # Tests H2O's ability to read in numbers from the bit64 package
