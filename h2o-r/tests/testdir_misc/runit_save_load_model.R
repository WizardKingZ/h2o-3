setwd(normalizePath(dirname(R.utils::commandArgs(asValues=TRUE)$"f")))
source("../../scripts/h2o-r-test-setup.R")
##
# Test: Saving and Loading H2O Models
# Description: Build an H2O model, save it, then load it again in H2O and verify no information was lost
##




test.save_load_dlmodel <- function() {
  temp_dir = sandbox()

  # Test saving and loading of Deep Learning model with validation dataset
  Log.info("Importing prostate_train.csv and prostate_test.csv...")
  prostate.train = h2o.uploadFile(locate("smalldata/logreg/prostate_train.csv"), "prostate.train")
  prostate.test = h2o.uploadFile(locate("smalldata/logreg/prostate_test.csv"), "prostate.test")

  Log.info("Build Deep Learning model and save to disk")
  prostate.dl = h2o.deeplearning(y = "CAPSULE", x = c("AGE","RACE","PSA","DCAPS"), training_frame = prostate.train, validation_frame = prostate.test)
  print(prostate.dl)
  prostate.dl.path = h2o.saveModel(object = prostate.dl, path=temp_dir, force = TRUE)

  Log.info(paste("Load Deep Learning model saved at", prostate.dl.path))
  prostate.dl2 = h2o.loadModel(prostate.dl.path)

  expect_equal(class(prostate.dl), class(prostate.dl2))
  expect_equal(prostate.dl@allparameters, prostate.dl2@allparameters)
  # FIXME there is no field data in the model
  ## expect_equal(prostate.dl@data, prostate.dl2@data)
  # FIXME models cannot be compared
  expect_equal(prostate.dl@model, prostate.dl2@model)
  # FIXME there is no field valid in the model
  ## expect_equal(prostate.dl@valid, prostate.dl2@valid)

<<<<<<< HEAD
  
=======
>>>>>>> 4f96ee57
}

doTest("R Save and Load Deep Learning Model", test.save_load_dlmodel)
<|MERGE_RESOLUTION|>--- conflicted
+++ resolved
@@ -33,10 +33,6 @@
   # FIXME there is no field valid in the model
   ## expect_equal(prostate.dl@valid, prostate.dl2@valid)
 
-<<<<<<< HEAD
-  
-=======
->>>>>>> 4f96ee57
 }
 
 doTest("R Save and Load Deep Learning Model", test.save_load_dlmodel)
